--- conflicted
+++ resolved
@@ -176,13 +176,10 @@
        use-a-generator,
        super-with-arguments,
        useless-object-inheritance,
-<<<<<<< HEAD
-       consider-using-from-import
-=======
+       consider-using-from-import,
        consider-merging-isinstance,
        consider-using-dict-items
 
->>>>>>> aa9ad78d
 
 [REPORTS]
 
