--- conflicted
+++ resolved
@@ -606,23 +606,6 @@
 
 
 @pytest.mark.large
-<<<<<<< HEAD
-=======
-def test_tf_estimator_autolog_logs_metrics_in_exclusive_mode(tmpdir):
-    mlflow.tensorflow.autolog(exclusive=True)
-
-    create_tf_estimator_model(tmpdir, export=False)
-    client = mlflow.tracking.MlflowClient()
-    tf_estimator_run = client.get_run(client.list_run_infos(experiment_id="0")[0].run_id)
-
-    assert "loss" in tf_estimator_run.data.metrics
-    assert "steps" in tf_estimator_run.data.params
-    metrics = client.get_metric_history(tf_estimator_run.info.run_id, "loss")
-    assert all((x.step - 1) % 100 == 0 for x in metrics)
-
-
-@pytest.mark.large
->>>>>>> ebd4e5ed
 def test_tf_estimator_autolog_logs_metics_for_single_epoch_training(tmpdir):
     """
     Epoch indexing behavior is consistent across TensorFlow 2: tf.Keras uses
