--- conflicted
+++ resolved
@@ -1,5 +1,4 @@
 import unittest
-import time
 
 from mlflow.entities import Experiment, LifecycleStage
 from mlflow.utils.time_utils import get_current_time_millis
@@ -21,13 +20,8 @@
         name = "exp_%d_%d" % (random_int(), random_int())
         lifecycle_stage = LifecycleStage.ACTIVE
         location = random_file(".json")
-<<<<<<< HEAD
-        creation_time = int(time.time() * 1000)
-        last_update_time = int(time.time() * 1000)
-=======
         creation_time = get_current_time_millis()
         last_update_time = get_current_time_millis()
->>>>>>> ca98d871
 
         exp = Experiment(
             exp_id,
