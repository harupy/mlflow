import importlib
import json
import time
from unittest import mock

import dspy
import dspy.teleprompt
import pytest
from dspy.evaluate import Evaluate
from dspy.evaluate.metrics import answer_exact_match
from dspy.predict import Predict
from dspy.primitives.example import Example
from dspy.teleprompt import BootstrapFewShot
from dspy.utils.callback import BaseCallback, with_callbacks
from dspy.utils.dummies import DummyLM
from packaging.version import Version

import mlflow
from mlflow.entities import SpanType
from mlflow.entities.trace import Trace
from mlflow.models.dependencies_schemas import DependenciesSchemasType, _clear_retriever_schema
from mlflow.tracing.constant import SpanAttributeKey
from mlflow.tracking import MlflowClient

from tests.dspy.test_save import CoT
from tests.tracing.helper import get_traces, score_in_model_serving

_DSPY_VERSION = Version(importlib.metadata.version("dspy"))

_DSPY_UNDER_2_6 = _DSPY_VERSION < Version("2.6.0rc1")


def test_autolog_lm():
    mlflow.dspy.autolog()

    lm = DummyLM([{"output": "test output"}])
    result = lm("test input")
    assert result == ["[[ ## output ## ]]\ntest output"]

    trace = mlflow.get_last_active_trace()
    assert trace is not None
    assert trace.info.status == "OK"
    # Latency of LM is too small to get > 0 milliseconds difference
    assert trace.info.execution_time_ms is not None

    spans = trace.data.spans
    assert len(spans) == 1
    assert spans[0].name == "DummyLM.__call__"
    assert spans[0].span_type == SpanType.CHAT_MODEL
    assert spans[0].status.status_code == "OK"
    assert spans[0].inputs["prompt"] == "test input"
    assert spans[0].outputs == ["[[ ## output ## ]]\ntest output"]
    assert spans[0].attributes["model"] == "dummy"
    assert spans[0].attributes["model_type"] == "chat"
    assert spans[0].attributes["temperature"] == 0.0
    assert spans[0].attributes["max_tokens"] == 1000

    assert spans[0].get_attribute(SpanAttributeKey.CHAT_MESSAGES) == [
        {
            "role": "user",
            "content": "test input",
        },
        {
            "role": "assistant",
            "content": "[[ ## output ## ]]\ntest output",
        },
    ]


def test_autolog_cot():
    mlflow.dspy.autolog()

    dspy.settings.configure(
        lm=DummyLM({"How are you?": {"answer": "test output", "reasoning": "No more responses"}})
    )

    cot = dspy.ChainOfThought("question -> answer", n=3)
    result = cot(question="How are you?")
    assert result["answer"] == "test output"
    assert result["reasoning"] == "No more responses"

    traces = get_traces()
    assert len(traces) == 1
    assert traces[0] is not None
    assert traces[0].info.status == "OK"
    assert traces[0].info.execution_time_ms > 0

    spans = traces[0].data.spans
    assert len(spans) == 7
    assert spans[0].name == "ChainOfThought.forward"
    assert spans[0].span_type == SpanType.CHAIN
    assert spans[0].status.status_code == "OK"
    assert spans[0].inputs == {"question": "How are you?"}
    assert spans[0].outputs == {"answer": "test output", "reasoning": "No more responses"}
    assert spans[0].attributes["signature"] == (
        "question -> answer" if _DSPY_UNDER_2_6 else "question -> reasoning, answer"
    )
    assert spans[1].name == "Predict.forward"
    assert spans[1].span_type == SpanType.LLM
    assert spans[1].inputs["question"] == "How are you?"
    assert spans[1].outputs == {"answer": "test output", "reasoning": "No more responses"}
    assert spans[2].name == "ChatAdapter.format"
    assert spans[2].span_type == SpanType.PARSER
    assert spans[2].inputs == {
        "inputs": {"question": "How are you?"},
        "demos": mock.ANY,
        "signature": mock.ANY,
    }
    assert spans[3].name == "DummyLM.__call__"
    assert spans[3].span_type == SpanType.CHAT_MODEL
    assert spans[3].inputs == {
        "prompt": None,
        "messages": mock.ANY,
        "n": 3,
        "temperature": 0.7,
    }
    assert len(spans[3].outputs) == 3
    # Output parser will run per completion output (n=3)
    for i in range(3):
        assert spans[4 + i].name == f"ChatAdapter.parse_{i + 1}"
        assert spans[4 + i].span_type == SpanType.PARSER

    assert len(spans[3].get_attribute(SpanAttributeKey.CHAT_MESSAGES)) == 5


def test_mlflow_callback_exception():
    from litellm import ContextWindowExceededError

    mlflow.dspy.autolog()

    class ErrorLM(dspy.LM):
        @with_callbacks
        def __call__(self, prompt=None, messages=None, **kwargs):
            time.sleep(0.1)
            # pdpy.ChatAdapter falls back to JSONAdapter unless it's not ContextWindowExceededError
            raise ContextWindowExceededError("Error", "invalid model", "provider")

    cot = dspy.ChainOfThought("question -> answer", n=3)

    with dspy.context(
        lm=ErrorLM(
            model="invalid",
            prompt={"How are you?": {"answer": "test output", "reasoning": "No more responses"}},
        ),
    ):
        with pytest.raises(ContextWindowExceededError, match="Error"):
            cot(question="How are you?")

    trace = mlflow.get_last_active_trace()
    assert trace is not None
    assert trace.info.status == "ERROR"
    assert trace.info.execution_time_ms > 0

    spans = trace.data.spans
    assert len(spans) == 4
    assert spans[0].name == "ChainOfThought.forward"
    assert spans[0].inputs == {"question": "How are you?"}
    assert spans[0].outputs is None
    assert spans[0].status.status_code == "ERROR"
    assert spans[1].name == "Predict.forward"
    assert spans[1].status.status_code == "ERROR"
    assert spans[2].name == "ChatAdapter.format"
    assert spans[2].status.status_code == "OK"
    assert spans[3].name == "ErrorLM.__call__"
    assert spans[3].status.status_code == "ERROR"

    # Chat attribute should capture input message only when an error occurs
    messages = spans[3].get_attribute(SpanAttributeKey.CHAT_MESSAGES)
    assert len(messages) == 2
    assert messages[0]["role"] == "system"
    assert messages[1]["role"] == "user"


@pytest.mark.skipif(
    _DSPY_VERSION < Version("2.5.42"),
    reason="DSPy callback does not handle Tool in versions < 2.5.42",
)
def test_autolog_react():
    mlflow.dspy.autolog()

    dspy.settings.configure(
        lm=DummyLM(
            [
                {
                    "next_thought": "I need to search for the highest mountain in the world",
                    "next_tool_name": "search",
                    "next_tool_args": {"query": "Highest mountain in the world"},
                },
                {
                    "next_thought": "I found the highest mountain in the world",
                    "next_tool_name": "finish",
                    "next_tool_args": {"answer": "Mount Everest"},
                },
                {
                    "answer": "Mount Everest",
                    "reasoning": "No more responses",
                },
            ]
        ),
        adapter=dspy.ChatAdapter(),
    )

    def search(query: str) -> list[str]:
        return "Mount Everest"

    tools = [dspy.Tool(search)]
    react = dspy.ReAct("question -> answer", tools=tools)
    result = react(question="What is the highest mountain in the world?")
    assert result["answer"] == "Mount Everest"

    trace = mlflow.get_last_active_trace()
    assert trace is not None
    assert trace.info.status == "OK"
    assert trace.info.execution_time_ms > 0

    spans = trace.data.spans
    assert len(spans) == 15
    assert [span.name for span in spans] == [
        "ReAct.forward",
        "Predict.forward_1",
        "ChatAdapter.format_1",
        "DummyLM.__call___1",
        "ChatAdapter.parse_1",
        "Tool.search",
        "Predict.forward_2",
        "ChatAdapter.format_2",
        "DummyLM.__call___2",
        "ChatAdapter.parse_2",
        "ChainOfThought.forward",
        "Predict.forward_3",
        "ChatAdapter.format_3",
        "DummyLM.__call___3",
        "ChatAdapter.parse_3",
    ]

    assert spans[3].span_type == SpanType.CHAT_MODEL
    assert len(spans[3].get_attribute(SpanAttributeKey.CHAT_MESSAGES)) == 3


def test_autolog_retriever():
    mlflow.dspy.autolog()

    dspy.settings.configure(lm=DummyLM([{"output": "test output"}]))

    class DummyRetriever(dspy.Retrieve):
        def forward(self, query: str, n: int) -> list[str]:
            time.sleep(0.1)
            return ["test output"] * n

    retriever = DummyRetriever()
    result = retriever(query="test query", n=3)
    assert result == ["test output"] * 3

    trace = mlflow.get_last_active_trace()
    assert trace is not None
    assert trace.info.status == "OK"
    assert trace.info.execution_time_ms > 0

    spans = trace.data.spans
    assert len(spans) == 1
    assert spans[0].name == "DummyRetriever.forward"
    assert spans[0].span_type == SpanType.RETRIEVER
    assert spans[0].status.status_code == "OK"
    assert spans[0].inputs == {"query": "test query", "n": 3}
    assert spans[0].outputs == ["test output"] * 3


class DummyRetriever(dspy.Retrieve):
    def forward(self, query: str) -> list[str]:
        time.sleep(0.1)
        return ["test output"]


class GenerateAnswer(dspy.Signature):
    """Answer questions with short factoid answers."""

    context = dspy.InputField(desc="may contain relevant facts")
    question = dspy.InputField()
    answer = dspy.OutputField(desc="often between 1 and 5 words")


class RAG(dspy.Module):
    def __init__(self):
        super().__init__()

        self.retrieve = DummyRetriever()
        self.generate_answer = dspy.ChainOfThought(GenerateAnswer)

    def forward(self, question):
        # Create a custom span inside the module using fluent API
        with mlflow.start_span(name="retrieve_context", span_type=SpanType.RETRIEVER) as span:
            span.set_inputs(question)
            docs = self.retrieve(question)
            context = "".join(docs)
            span.set_outputs(context)
        prediction = self.generate_answer(context=context, question=question)
        return dspy.Prediction(context=context, answer=prediction.answer)


def test_autolog_custom_module():
    mlflow.dspy.autolog()

    dspy.settings.configure(
        lm=DummyLM(
            [
                {
                    "answer": "test output",
                    "reasoning": "No more responses",
                },
            ]
        )
    )

    rag = RAG()
    result = rag("What castle did David Gregory inherit?")
    assert result.answer == "test output"

    traces = get_traces()
    assert len(traces) == 1, [trace.data.spans for trace in traces]
    assert traces[0] is not None
    assert traces[0].info.status == "OK"
    assert traces[0].info.execution_time_ms > 0

    spans = traces[0].data.spans
    assert len(spans) == 8
    assert [span.name for span in spans] == [
        "RAG.forward",
        "retrieve_context",
        "DummyRetriever.forward",
        "ChainOfThought.forward",
        "Predict.forward",
        "ChatAdapter.format",
        "DummyLM.__call__",
        "ChatAdapter.parse",
    ]


def test_autolog_tracing_during_compilation_disabled_by_default():
    mlflow.dspy.autolog()

    dspy.settings.configure(
        lm=DummyLM(
            {
                "What is 1 + 1?": {"answer": "2"},
                "What is 2 + 2?": {"answer": "1000"},
            }
        )
    )

    # Samples from HotpotQA dataset
    trainset = [
        Example(question="What is 1 + 1?", answer="2").with_inputs("question"),
        Example(question="What is 2 + 2?", answer="4").with_inputs("question"),
    ]

    program = Predict("question -> answer")

    # Compile should NOT generate traces by default
    teleprompter = BootstrapFewShot()
    teleprompter.compile(program, trainset=trainset)

    assert len(get_traces()) == 0

    # If opted in, traces should be generated during compilation
    mlflow.dspy.autolog(log_traces_from_compile=True)

    teleprompter.compile(program, trainset=trainset)

    traces = get_traces()
    assert len(traces) == 2
    assert all(trace.info.status == "OK" for trace in traces)

    # Opt-out again
    mlflow.dspy.autolog(log_traces_from_compile=False)

    teleprompter.compile(program, trainset=trainset)
    assert len(get_traces()) == 2  # no new traces


def test_autolog_tracing_during_evaluation_enabled_by_default():
    mlflow.dspy.autolog()

    dspy.settings.configure(
        lm=DummyLM(
            {
                "What is 1 + 1?": {"answer": "2"},
                "What is 2 + 2?": {"answer": "1000"},
            }
        )
    )

    # Samples from HotpotQA dataset
    trainset = [
        Example(question="What is 1 + 1?", answer="2").with_inputs("question"),
        Example(question="What is 2 + 2?", answer="4").with_inputs("question"),
    ]

    program = Predict("question -> answer")

    # Evaluate should generate traces by default
    evaluator = Evaluate(devset=trainset)
    score = evaluator(program, metric=answer_exact_match)

    assert score == 50.0
    traces = get_traces()
    assert len(traces) == 2
    assert all(trace.info.status == "OK" for trace in traces)

    # If opted out, traces should NOT be generated during evaluation
    mlflow.dspy.autolog(log_traces_from_eval=False)

    score = evaluator(program, metric=answer_exact_match)
    assert len(get_traces()) == 2  # no new traces


def test_autolog_should_not_override_existing_callbacks():
    class CustomCallback(BaseCallback):
        pass

    callback = CustomCallback()

    dspy.settings.configure(callbacks=[callback])

    mlflow.dspy.autolog()
    assert callback in dspy.settings.callbacks

    mlflow.dspy.autolog(disable=True)
    assert callback in dspy.settings.callbacks


def test_disable_autolog():
    lm = DummyLM([{"output": "test output"}])
    mlflow.dspy.autolog()
    lm("test input")

    assert len(get_traces()) == 1

    mlflow.dspy.autolog(disable=True)

    lm("test input")

    # no additional trace should be created
    assert len(get_traces()) == 1

    mlflow.dspy.autolog(log_traces=False)

    lm("test input")

    # no additional trace should be created
    assert len(get_traces()) == 1


def test_autolog_set_retriever_schema():
    mlflow.dspy.autolog()
    dspy.settings.configure(
        lm=DummyLM([{"answer": answer, "reasoning": "reason"} for answer in ["4", "6", "8", "10"]])
    )

    class CoT(dspy.Module):
        def __init__(self):
            super().__init__()
            self.prog = dspy.ChainOfThought("question -> answer")
            mlflow.models.set_retriever_schema(
                primary_key="id",
                text_column="text",
                doc_uri="source",
            )

        def forward(self, question):
            return self.prog(question=question)

    with mlflow.start_run():
        model_info = mlflow.dspy.log_model(CoT(), "model")

    # Reset retriever schema
    _clear_retriever_schema()

    loaded_model = mlflow.pyfunc.load_model(model_info.model_uri)
    loaded_model.predict({"question": "What is 2 + 2?"})

    trace = mlflow.get_last_active_trace()
    assert trace is not None
    assert trace.info.status == "OK"
    assert json.loads(trace.info.tags[DependenciesSchemasType.RETRIEVERS.value]) == [
        {
            "name": "retriever",
            "primary_key": "id",
            "text_column": "text",
            "doc_uri": "source",
            "other_columns": [],
        }
    ]


@pytest.mark.parametrize("with_dependencies_schema", [True, False])
def test_dspy_auto_tracing_in_databricks_model_serving(with_dependencies_schema):
    mlflow.dspy.autolog()

    dspy.settings.configure(
        lm=DummyLM(
            [
                {
                    "answer": "test output",
                    "reasoning": "No more responses",
                },
            ]
        )
    )

    if with_dependencies_schema:
        mlflow.models.set_retriever_schema(
            primary_key="primary-key",
            text_column="text-column",
            doc_uri="doc-uri",
            other_columns=["column1", "column2"],
        )

    input_example = "What castle did David Gregory inherit?"

    with mlflow.start_run():
        model_info = mlflow.dspy.log_model(RAG(), "model", input_example=input_example)

    request_id, response, trace_dict = score_in_model_serving(
        model_info.model_uri,
        input_example,
    )

    trace = Trace.from_dict(trace_dict)
    assert trace.info.request_id == request_id
    assert trace.info.status == "OK"

    spans = trace.data.spans
    assert len(spans) == 8
    assert [span.name for span in spans] == [
        "RAG.forward",
        "retrieve_context",
        "DummyRetriever.forward",
        "ChainOfThought.forward",
        "Predict.forward",
        "ChatAdapter.format",
        "DummyLM.__call__",
        "ChatAdapter.parse",
    ]

    if with_dependencies_schema:
        assert json.loads(trace.info.tags[DependenciesSchemasType.RETRIEVERS.value]) == [
            {
                "name": "retriever",
                "primary_key": "primary-key",
                "text_column": "text-column",
                "doc_uri": "doc-uri",
                "other_columns": ["column1", "column2"],
            }
        ]


@pytest.mark.parametrize("log_compiles", [True, False])
def test_autolog_log_compile(log_compiles):
    class DummyOptimizer(dspy.teleprompt.Teleprompter):
        def compile(self, program, kwarg1=None, kwarg2=None):
            callback = dspy.settings.callbacks[0]
            assert callback.optimizer_stack_level == 1
            return program

    mlflow.dspy.autolog(log_compiles=log_compiles)
    dspy.settings.configure(lm=DummyLM([{"answer": "4", "reasoning": "reason"}]))

    program = dspy.ChainOfThought("question -> answer")
    optimizer = DummyOptimizer()

    optimizer.compile(program, kwarg1=1, kwarg2="2")

    assert dspy.settings.callbacks[0].optimizer_stack_level == 0
    if log_compiles:
        run = mlflow.last_active_run()
        assert run is not None
        assert run.data.params == {"kwarg1": "1", "kwarg2": "2"}
        client = MlflowClient()
        artifacts = (x.path for x in client.list_artifacts(run.info.run_id))
        assert "best_model.json" in artifacts
    else:
        assert mlflow.last_active_run() is None


def test_autolog_log_compile_disable():
    class DummyOptimizer(dspy.teleprompt.Teleprompter):
        def compile(self, program):
            return program

    mlflow.dspy.autolog(log_compiles=True)
    dspy.settings.configure(lm=DummyLM([{"answer": "4", "reasoning": "reason"}]))

    program = dspy.ChainOfThought("question -> answer")
    optimizer = DummyOptimizer()

    optimizer.compile(program)

    run = mlflow.last_active_run()
    assert run is not None

    # verify that run is not created when disabling autologging
    mlflow.dspy.autolog(disable=True)
    optimizer.compile(program)
    client = MlflowClient()
    runs = client.search_runs(run.info.experiment_id)
    assert len(runs) == 1


def test_autolog_log_nested_compile():
    class NestedOptimizer(dspy.teleprompt.Teleprompter):
        def compile(self, program):
            callback = dspy.settings.callbacks[0]
            assert callback.optimizer_stack_level == 2
            return program

    class DummyOptimizer(dspy.teleprompt.Teleprompter):
        def __init__(self):
            super().__init__()
            self.nested_optimizer = NestedOptimizer()

        def compile(self, program):
            self.nested_optimizer.compile(program)
            callback = dspy.settings.callbacks[0]
            assert callback.optimizer_stack_level == 1
            return program

    mlflow.dspy.autolog(log_compiles=True)
    dspy.settings.configure(lm=DummyLM([{"answer": "4", "reasoning": "reason"}]))

    program = dspy.ChainOfThought("question -> answer")
    optimizer = DummyOptimizer()

    optimizer.compile(program)

    assert dspy.settings.callbacks[0].optimizer_stack_level == 0
    run = mlflow.last_active_run()
    assert run is not None
    client = MlflowClient()
    artifacts = (x.path for x in client.list_artifacts(run.info.run_id))
    assert "best_model.json" in artifacts


skip_if_callback_unavailable = pytest.mark.skipif(
    Version(importlib.metadata.version("dspy")) < Version("2.6.12"),
    reason="evaluate callback is available since 2.6.12",
)


@skip_if_callback_unavailable
@pytest.mark.parametrize("log_evals", [True, False])
def test_autolog_log_evals(log_evals):
    dspy.settings.configure(
        lm=DummyLM(
            {
                "What is 1 + 1?": {"answer": "2"},
                "What is 2 + 2?": {"answer": "1000"},
            }
        )
    )
    dataset = [
        Example(question="What is 1 + 1?", answer="2").with_inputs("question"),
        Example(question="What is 2 + 2?", answer="4").with_inputs("question"),
    ]
    program = Predict("question -> answer")
    evaluator = Evaluate(devset=dataset, metric=answer_exact_match)

    mlflow.dspy.autolog(log_evals=log_evals)
    evaluator(program, devset=dataset)

    run = mlflow.last_active_run()
    if log_evals:
        assert run is not None
        client = MlflowClient()
        artifacts = (x.path for x in client.list_artifacts(run.info.run_id))
        assert "model.json" in artifacts
        assert run.data.metrics == {"eval": 50.0}
        assert run.data.params == {
            "Predict.signature.fields.0.description": "${question}",
            "Predict.signature.fields.0.prefix": "Question:",
            "Predict.signature.fields.1.description": "${answer}",
            "Predict.signature.fields.1.prefix": "Answer:",
            "Predict.signature.instructions": "Given the fields `question`, produce the fields `answer`.",  # noqa: E501
        }
    else:
        assert run is None


@skip_if_callback_unavailable
def test_autolog_log_compile_with_evals():
    class EvalOptimizer(dspy.teleprompt.Teleprompter):
        def compile(self, program, eval, trainset, valset):
            eval(program, devset=valset, callback_metadata={"metric_key": "eval_full"})
            eval(program, devset=trainset[:1], callback_metadata={"metric_key": "eval_minibatch"})
            eval(program, devset=valset, callback_metadata={"metric_key": "eval_full"})
            eval(program, devset=trainset[:1], callback_metadata={"metric_key": "eval_minibatch"})
            return program

    dspy.settings.configure(
        lm=DummyLM(
            {
                "What is 1 + 1?": {"answer": "2"},
                "What is 2 + 2?": {"answer": "1000"},
            }
        )
    )
    dataset = [
        Example(question="What is 1 + 1?", answer="2").with_inputs("question"),
        Example(question="What is 2 + 2?", answer="4").with_inputs("question"),
    ]
    program = Predict("question -> answer")
    evaluator = Evaluate(devset=dataset, metric=answer_exact_match)
    optimizer = EvalOptimizer()

    mlflow.dspy.autolog(log_compiles=True, log_evals=True)
    optimizer.compile(program, evaluator, trainset=dataset, valset=dataset)

    # callback state
    callback = dspy.settings.callbacks[0]
    assert callback.optimizer_stack_level == 0
    assert callback._call_id_to_metric_key == {}
    assert callback._call_id_to_run_id == {}
    assert callback._evaluation_counter == {}

    # root run
    root_run = mlflow.last_active_run()
    assert root_run is not None
    client = MlflowClient()
    artifacts = (x.path for x in client.list_artifacts(root_run.info.run_id))
    assert "best_model.json" in artifacts
    assert "trainset.json" in artifacts
    assert "valset.json" in artifacts
    assert root_run.data.metrics == {
        "eval_full": 50.0,
        "eval_minibatch": 100.0,
    }

    # children runs
    child_runs = client.search_runs(
        root_run.info.experiment_id,
        filter_string=f"tags.mlflow.parentRunId = '{root_run.info.run_id}'",
        order_by=["attributes.start_time ASC"],
    )
    assert len(child_runs) == 4

    for i, run in enumerate(child_runs):
        if i % 2 == 0:
            assert run.data.metrics == {"eval": 50.0}
        else:
            assert run.data.metrics == {"eval": 100.0}
        artifacts = (x.path for x in client.list_artifacts(run.info.run_id))
        assert "model.json" in artifacts
<<<<<<< HEAD


def test_autolog_link_traces_loaded_model_custom_module():
    dspy.settings.configure(
        lm=DummyLM([{"answer": "test output", "reasoning": "No more responses"}] * 5)
    )
    dspy_model = CoT()

    model_infos = []
    for _ in range(5):
        with mlflow.start_run():
            model_infos.append(mlflow.dspy.log_model(dspy_model, "model"))

    loaded_model_and_ids = []
    for model_info in model_infos:
        loaded_model_and_ids.append(
            (mlflow.dspy.load_model(model_info.model_uri), model_info.model_id)
        )
    mlflow.dspy.autolog()
    for model, model_id in loaded_model_and_ids:
        model(model_id)

    traces = get_traces()
    assert len(traces) == len(model_infos)
    for trace in traces:
        model_id = json.loads(trace.data.request)["args"][0]
        assert model_id == trace.data.spans[0].get_attribute(SpanAttributeKey.MODEL_ID)


def test_autolog_link_traces_loaded_model_custom_module_pyfunc():
    mlflow.dspy.autolog()
    dspy.settings.configure(
        lm=DummyLM([{"answer": "test output", "reasoning": "No more responses"}] * 5)
    )
    dspy_model = CoT()

    model_infos = []
    for _ in range(5):
        with mlflow.start_run():
            model_infos.append(mlflow.dspy.log_model(dspy_model, "model"))

    pyfunc_model_and_ids = []
    for model_info in model_infos:
        pyfunc_model_and_ids.append(
            (mlflow.pyfunc.load_model(model_info.model_uri), model_info.model_id)
        )

    for model, model_id in pyfunc_model_and_ids:
        model.predict(model_id)

    traces = get_traces()
    assert len(traces) == len(model_infos)
    for trace in traces:
        model_id = json.loads(trace.data.request)["args"][0]
        assert model_id == trace.data.spans[0].get_attribute(SpanAttributeKey.MODEL_ID)


def test_autolog_link_traces_logged_model():
    mlflow.dspy.autolog()

    dspy.settings.configure(
        lm=DummyLM(
            [
                {
                    "answer": "test output",
                    "reasoning": "No more responses",
                }
            ]
            * 3
        )
    )

    dspy_model = CoT()
    with mlflow.start_run():
        model_info = mlflow.dspy.log_model(dspy_model, "model")
    dspy_model("test")

    dspy_model2 = CoT()
    with mlflow.start_run():
        model_info2 = mlflow.dspy.log_model(dspy_model2, "model2")

    dspy_model2("test")
    dspy_model("test")
    traces = get_traces()
    assert len(traces) == 3
    assert traces[0].data.spans[0].get_attribute(SpanAttributeKey.MODEL_ID) == model_info.model_id
    assert traces[1].data.spans[0].get_attribute(SpanAttributeKey.MODEL_ID) == model_info2.model_id
    assert traces[2].data.spans[0].get_attribute(SpanAttributeKey.MODEL_ID) == model_info.model_id


def test_autolog_with_pyfunc_model_link_traces():
    class MyModel(mlflow.pyfunc.PythonModel):
        def __init__(self):
            self.dspy_model = CoT()

        @mlflow.trace
        def predict(self, model_input):
            return self.dspy_model(model_input)

    mlflow.dspy.autolog()
    dspy.settings.configure(
        lm=DummyLM([{"answer": "test output", "reasoning": "No more responses"}])
    )
    with mlflow.start_run():
        model_info = mlflow.pyfunc.log_model("model", python_model=MyModel())
    loaded_model = mlflow.pyfunc.load_model(model_info.model_uri)
    loaded_model.predict("test")

    traces = get_traces()
    assert len(traces) == 1
    assert traces[0].info.request_metadata[SpanAttributeKey.MODEL_ID] == model_info.model_id
=======
        assert run.data.params == {
            "Predict.signature.fields.0.description": "${question}",
            "Predict.signature.fields.0.prefix": "Question:",
            "Predict.signature.fields.1.description": "${answer}",
            "Predict.signature.fields.1.prefix": "Answer:",
            "Predict.signature.instructions": "Given the fields `question`, produce the fields `answer`.",  # noqa: E501
        }
>>>>>>> 64632324
<|MERGE_RESOLUTION|>--- conflicted
+++ resolved
@@ -749,7 +749,13 @@
             assert run.data.metrics == {"eval": 100.0}
         artifacts = (x.path for x in client.list_artifacts(run.info.run_id))
         assert "model.json" in artifacts
-<<<<<<< HEAD
+        assert run.data.params == {
+            "Predict.signature.fields.0.description": "${question}",
+            "Predict.signature.fields.0.prefix": "Question:",
+            "Predict.signature.fields.1.description": "${answer}",
+            "Predict.signature.fields.1.prefix": "Answer:",
+            "Predict.signature.instructions": "Given the fields `question`, produce the fields `answer`.",  # noqa: E501
+        }
 
 
 def test_autolog_link_traces_loaded_model_custom_module():
@@ -860,13 +866,4 @@
 
     traces = get_traces()
     assert len(traces) == 1
-    assert traces[0].info.request_metadata[SpanAttributeKey.MODEL_ID] == model_info.model_id
-=======
-        assert run.data.params == {
-            "Predict.signature.fields.0.description": "${question}",
-            "Predict.signature.fields.0.prefix": "Question:",
-            "Predict.signature.fields.1.description": "${answer}",
-            "Predict.signature.fields.1.prefix": "Answer:",
-            "Predict.signature.instructions": "Given the fields `question`, produce the fields `answer`.",  # noqa: E501
-        }
->>>>>>> 64632324
+    assert traces[0].info.request_metadata[SpanAttributeKey.MODEL_ID] == model_info.model_id