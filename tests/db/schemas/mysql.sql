--- conflicted
+++ resolved
@@ -174,13 +174,14 @@
 )
 
 
-<<<<<<< HEAD
 CREATE TABLE webhook_events (
 	webhook_id VARCHAR(256) NOT NULL,
 	event VARCHAR(50) NOT NULL,
 	PRIMARY KEY (webhook_id, event),
 	CONSTRAINT webhook_events_ibfk_1 FOREIGN KEY(webhook_id) REFERENCES webhooks (webhook_id) ON DELETE CASCADE
-=======
+)
+
+
 CREATE TABLE assessments (
 	assessment_id VARCHAR(50) NOT NULL,
 	trace_id VARCHAR(50) NOT NULL,
@@ -200,7 +201,6 @@
 	assessment_metadata TEXT,
 	PRIMARY KEY (assessment_id),
 	CONSTRAINT fk_assessments_trace_id FOREIGN KEY(trace_id) REFERENCES trace_info (request_id) ON DELETE CASCADE
->>>>>>> 5f46f54f
 )
 
 
