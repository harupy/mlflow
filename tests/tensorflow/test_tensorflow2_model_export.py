--- conflicted
+++ resolved
@@ -31,11 +31,7 @@
 from mlflow.tracking._model_registry import DEFAULT_AWAIT_MAX_SLEEP_SECONDS
 
 from tests.helper_functions import (
-<<<<<<< HEAD
-=======
-    score_model_in_sagemaker_docker_container,
     pyfunc_serve_and_score_model,
->>>>>>> 71141c68
     _compare_conda_env_requirements,
     _assert_pip_requirements,
     _is_available_on_pypi,
@@ -746,9 +742,6 @@
     for df_col_name in list(saved_tf_categorical_model.inference_df):
         inp_list.append(saved_tf_categorical_model.inference_df[df_col_name].values)
     with pytest.raises(TypeError):
-<<<<<<< HEAD
-        results = pyfunc_wrapper.predict(inp_list)
-=======
         results = pyfunc_wrapper.predict(inp_list)
 
 
@@ -778,32 +771,6 @@
         .values
     )
     np.testing.assert_array_almost_equal(actual, expected)
-
-
-@pytest.mark.release
-def test_model_deployment_with_default_conda_env(saved_tf_iris_model, model_path):
-    mlflow.tensorflow.save_model(
-        tf_saved_model_dir=saved_tf_iris_model.path,
-        tf_meta_graph_tags=saved_tf_iris_model.meta_graph_tags,
-        tf_signature_def_key=saved_tf_iris_model.signature_def_key,
-        path=model_path,
-        conda_env=None,
-    )
-
-    scoring_response = score_model_in_sagemaker_docker_container(
-        model_uri=model_path,
-        data=saved_tf_iris_model.inference_df,
-        content_type=pyfunc_scoring_server.CONTENT_TYPE_JSON_SPLIT_ORIENTED,
-        flavor=mlflow.pyfunc.FLAVOR_NAME,
-    )
-    deployed_model_preds = pd.DataFrame(json.loads(scoring_response.content))
-
-    pandas.testing.assert_frame_equal(
-        deployed_model_preds,
-        saved_tf_iris_model.expected_results_df,
-        check_dtype=False,
-        check_less_precise=6,
-    )
 
 
 @pytest.mark.large
@@ -836,5 +803,4 @@
         predictions = mlflow_model.predict(feed_dict)
         assert np.allclose(predictions["dense"], np.asarray([-0.09599352]))
 
-    load_and_predict()
->>>>>>> 71141c68
+    load_and_predict()