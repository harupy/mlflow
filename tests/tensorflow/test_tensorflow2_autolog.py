# pep8: disable=E501

import collections
import os
import pickle
import sys
from unittest.mock import patch
import json
import functools

import numpy as np
import pytest
import tensorflow as tf
from packaging.version import Version
from tensorflow.keras import layers
import yaml

import mlflow
from mlflow import MlflowClient
from mlflow.models import Model
from mlflow.models.utils import _read_example
from mlflow.tensorflow._autolog import _TensorBoard, __MLflowTfKeras2Callback
from mlflow.utils.autologging_utils import (
    AUTOLOGGING_INTEGRATIONS,
    BatchMetricsLogger,
    autologging_is_disabled,
)
from mlflow.utils.process import _exec_cmd

np.random.seed(1337)

SavedModelInfo = collections.namedtuple(
    "SavedModelInfo",
    ["path", "meta_graph_tags", "signature_def_key", "inference_df", "expected_results_df"],
)


@pytest.fixture(autouse=True)
def clear_session():
    yield
    tf.keras.backend.clear_session()


@pytest.fixture
def random_train_data():
    return np.random.random((150, 4))


@pytest.fixture
def random_one_hot_labels():
    n, n_class = (150, 3)
    classes = np.random.randint(0, n_class, n)
    labels = np.zeros((n, n_class))
    labels[np.arange(n), classes] = 1
    return labels


@pytest.fixture
def random_train_dict_mapping(random_train_data):
    def _generate_features(pos):
        return [v[pos] for v in random_train_data]

    features = {
        "a": np.array(_generate_features(0)),
        "b": np.array(_generate_features(1)),
        "c": np.array(_generate_features(2)),
        "d": np.array(_generate_features(3)),
    }
    return features


def _create_model_for_dict_mapping():
    model = tf.keras.Sequential()
    model.add(
        layers.DenseFeatures(
            [
                tf.feature_column.numeric_column("a"),
                tf.feature_column.numeric_column("b"),
                tf.feature_column.numeric_column("c"),
                tf.feature_column.numeric_column("d"),
            ]
        )
    )
    model.add(layers.Dense(16, activation="relu", input_shape=(4,)))
    model.add(layers.Dense(3, activation="softmax"))

    model.compile(
        optimizer=tf.keras.optimizers.Adam(), loss="categorical_crossentropy", metrics=["accuracy"]
    )
    return model


@pytest.fixture
def fashion_mnist_tf_dataset():
    train, _ = tf.keras.datasets.fashion_mnist.load_data()
    images, labels = train
    images = images / 255.0
    labels = labels.astype(np.int32)
    fmnist_train_ds = tf.data.Dataset.from_tensor_slices((images, labels))
    fmnist_train_ds = fmnist_train_ds.shuffle(5000).batch(32)
    return fmnist_train_ds


def _create_fashion_mnist_model():
    model = tf.keras.Sequential([tf.keras.layers.Flatten(), tf.keras.layers.Dense(10)])
    model.compile(
        optimizer=tf.keras.optimizers.Adam(),
        loss=tf.keras.losses.SparseCategoricalCrossentropy(from_logits=True),
        metrics=["accuracy"],
    )
    return model


@pytest.fixture
def keras_data_gen_sequence(random_train_data, random_one_hot_labels):
    class DataGenerator(tf.keras.utils.Sequence):
        def __len__(self):
            return 128

        def __getitem__(self, index):
            x = random_train_data
            y = random_one_hot_labels
            return x, y

    return DataGenerator()


@pytest.fixture(autouse=True)
def clear_fluent_autologging_import_hooks():
    """
    Clears import hooks for MLflow fluent autologging (`mlflow.autolog()`) between tests
    to ensure that interactions between fluent autologging and TensorFlow / tf.keras can
    be tested successfully
    """
    mlflow.utils.import_hooks._post_import_hooks.pop("tensorflow", None)
    mlflow.utils.import_hooks._post_import_hooks.pop("keras", None)


@pytest.fixture(autouse=True)
def clear_autologging_config():
    """
    Clears TensorFlow autologging config, simulating a fresh state where autologging has not
    been previously enabled with any particular configuration
    """
    AUTOLOGGING_INTEGRATIONS.pop(mlflow.tensorflow.FLAVOR_NAME, None)


def create_tf_keras_model():
    model = tf.keras.Sequential()
    model.add(layers.Dense(16, activation="relu", input_shape=(4,)))
    model.add(layers.Dense(3, activation="softmax"))

    model.compile(
        optimizer=tf.keras.optimizers.Adam(), loss="categorical_crossentropy", metrics=["accuracy"]
    )
    return model


def test_tf_keras_autolog_ends_auto_created_run(random_train_data, random_one_hot_labels):
    mlflow.tensorflow.autolog()

    data = random_train_data
    labels = random_one_hot_labels

    model = create_tf_keras_model()
    model.fit(data, labels, epochs=10)

    assert mlflow.active_run() is None


@pytest.mark.parametrize("log_models", [True, False])
def test_tf_keras_autolog_log_models_configuration(
    random_train_data, random_one_hot_labels, log_models
):
    # pylint: disable=unused-argument
    mlflow.tensorflow.autolog(log_models=log_models)

    data = random_train_data
    labels = random_one_hot_labels

    model = create_tf_keras_model()

    model.fit(data, labels, epochs=10)

    client = MlflowClient()
    run_id = client.search_runs(["0"])[0].info.run_id
    artifacts = client.list_artifacts(run_id)
    artifacts = map(lambda x: x.path, artifacts)
    assert ("model" in artifacts) == log_models


def test_tf_keras_autolog_persists_manually_created_run(random_train_data, random_one_hot_labels):
    mlflow.tensorflow.autolog()
    with mlflow.start_run() as run:
        data = random_train_data
        labels = random_one_hot_labels

        model = create_tf_keras_model()
        model.fit(data, labels, epochs=10)

        assert mlflow.active_run()
        assert mlflow.active_run().info.run_id == run.info.run_id


@pytest.fixture
def tf_keras_random_data_run(random_train_data, random_one_hot_labels, initial_epoch):
    # pylint: disable=unused-argument
    mlflow.tensorflow.autolog()

    data = random_train_data
    labels = random_one_hot_labels

    model = create_tf_keras_model()
    history = model.fit(
        data, labels, epochs=initial_epoch + 10, steps_per_epoch=1, initial_epoch=initial_epoch
    )

    client = MlflowClient()
    return client.get_run(client.search_runs(["0"])[0].info.run_id), history


@pytest.mark.parametrize("initial_epoch", [0, 10])
def test_tf_keras_autolog_logs_expected_data(tf_keras_random_data_run):
    run, history = tf_keras_random_data_run
    data = run.data
    assert "accuracy" in data.metrics
    assert "loss" in data.metrics
    # Testing explicitly passed parameters are logged correctly
    assert "epochs" in data.params
    assert data.params["epochs"] == str(history.epoch[-1] + 1)
    assert "steps_per_epoch" in data.params
    assert data.params["steps_per_epoch"] == "1"
    # Testing default parameters are logged correctly
    assert "initial_epoch" in data.params
    assert data.params["initial_epoch"] == str(history.epoch[0])
    # Testing unwanted parameters are not logged
    assert "callbacks" not in data.params
    assert "validation_data" not in data.params
    # Testing optimizer parameters are logged
    assert "opt_name" in data.params
    assert data.params["opt_name"] == "Adam"
    assert "opt_learning_rate" in data.params
    decay_opt = "opt_weight_decay" if Version(tf.__version__) > Version("2.10") else "opt_decay"
    assert decay_opt in data.params
    assert "opt_beta_1" in data.params
    assert "opt_beta_2" in data.params
    assert "opt_epsilon" in data.params
    assert "opt_amsgrad" in data.params
    assert data.params["opt_amsgrad"] == "False"
    client = MlflowClient()
    all_epoch_acc = client.get_metric_history(run.info.run_id, "accuracy")
    num_of_epochs = len(history.history["loss"])
    assert len(all_epoch_acc) == num_of_epochs == 10
    artifacts = client.list_artifacts(run.info.run_id)
    artifacts = map(lambda x: x.path, artifacts)
    assert "model_summary.txt" in artifacts


def __example_tf_dataset(batch_size):
    a = tf.data.Dataset.range(1)
    b = tf.data.Dataset.range(1)
    ds = tf.data.Dataset.zip((a, b))
    return ds.batch(batch_size)


class __ExampleSequence(tf.keras.utils.Sequence):
    def __init__(self, batch_size):
        self.batch_size = batch_size

    def __len__(self):
        return 10

    def __getitem__(self, idx):
        return np.array([idx] * self.batch_size), np.array([-idx] * self.batch_size)


def __generator(data, target, batch_size):
    data_batches = np.split(data, data.shape[0] // batch_size)
    target_batches = np.split(target, target.shape[0] // batch_size)
    for data_batch, target_batch in zip(data_batches, target_batches):
        yield data_batch, target_batch


class __GeneratorClass:
    def __init__(self, data, target, batch_size):
        self.data = data
        self.target = target
        self.batch_size = batch_size
        self.ptr = 0

    def __next__(self):
        if self.ptr >= len(self.data):
            raise StopIteration
        idx = self.ptr % len(self.data)
        self.ptr += 1
        return self.data[idx : idx + self.batch_size], self.target[idx : idx + self.batch_size]

    def __iter__(self):
        return self


@pytest.mark.parametrize(
    "generate_data",
    [
        __example_tf_dataset,
        __ExampleSequence,
        functools.partial(__generator, np.array([[1]] * 10), np.array([[1]] * 10)),
        functools.partial(__GeneratorClass, np.array([[1]] * 10), np.array([[1]] * 10)),
    ],
)
@pytest.mark.parametrize("batch_size", [5, 10])
def test_tf_keras_autolog_implicit_batch_size_works(generate_data, batch_size):
    mlflow.autolog()
    model = tf.keras.Sequential()
    model.add(tf.keras.layers.Dense(1, input_shape=(1,)))
    model.compile(loss="mse")

    # 'x' passed as arg
    model.fit(generate_data(batch_size), verbose=0)
    assert mlflow.last_active_run().data.params["batch_size"] == str(batch_size)

    # 'x' passed as kwarg
    model.fit(x=generate_data(batch_size), verbose=0)
    assert mlflow.last_active_run().data.params["batch_size"] == str(batch_size)


@pytest.mark.skipif(
    Version(tf.__version__) < Version("2.1.4"),
    reason="Does not support passing of generator classes as `x` in `fit`",
)
@pytest.mark.parametrize("generator", [__generator, __GeneratorClass])
@pytest.mark.parametrize("batch_size", [2, 3, 6])
def test_tf_keras_autolog_implicit_batch_size_for_generator_dataset_without_side_effects(
    generator,
    batch_size,
):
    from tensorflow.keras.models import Sequential
    from tensorflow.keras.layers import Dense

    data = np.array([[1, 2, 3], [3, 2, 1], [2, 2, 2], [10, 20, 30], [30, 20, 10], [20, 20, 20]])
    target = np.array([[1], [3], [2], [11], [13], [12]])

    model = Sequential()
    model.add(
        Dense(
            5, input_dim=3, activation="relu", kernel_initializer="zeros", bias_initializer="zeros"
        )
    )
    model.add(Dense(1, kernel_initializer="zeros", bias_initializer="zeros"))
    model.compile(loss="mae", optimizer="adam", metrics=["mse"])

    mlflow.autolog()
    actual_mse = model.fit(generator(data, target, batch_size), verbose=0).history["mse"][-1]

    mlflow.autolog(disable=True)
    expected_mse = model.fit(generator(data, target, batch_size), verbose=0).history["mse"][-1]

    np.testing.assert_allclose(actual_mse, expected_mse, atol=1)
    assert mlflow.last_active_run().data.params["batch_size"] == str(batch_size)


def test_tf_keras_autolog_succeeds_for_tf_datasets_lacking_batch_size_info():
    X_train = np.random.rand(100, 100)
    y_train = np.random.randint(0, 10, 100)

    train_ds = tf.data.Dataset.from_tensor_slices((X_train, y_train))
    train_ds = train_ds.batch(50)
    train_ds = train_ds.cache().prefetch(buffer_size=5)
    assert not hasattr(train_ds, "_batch_size")

    model = tf.keras.Sequential()
    model.add(
        tf.keras.Input(
            100,
        )
    )
    model.add(tf.keras.layers.Dense(256, activation="relu"))
    model.add(tf.keras.layers.Dropout(rate=0.4))
    model.add(tf.keras.layers.Dense(10, activation="sigmoid"))
    model.compile(
        loss=tf.keras.losses.SparseCategoricalCrossentropy(from_logits=False),
        optimizer="Adam",
        metrics=["accuracy"],
    )

    mlflow.tensorflow.autolog()
    model.fit(train_ds, epochs=100)

    assert mlflow.last_active_run().data.params["batch_size"] == "None"


def test_tf_keras_autolog_records_metrics_for_last_epoch(random_train_data, random_one_hot_labels):
    every_n_iter = 5
    num_training_epochs = 17
    mlflow.tensorflow.autolog(every_n_iter=every_n_iter)

    model = create_tf_keras_model()
    with mlflow.start_run() as run:
        model.fit(
            random_train_data,
            random_one_hot_labels,
            epochs=num_training_epochs,
            initial_epoch=0,
        )

    client = MlflowClient()
    run_metrics = client.get_run(run.info.run_id).data.metrics
    assert "accuracy" in run_metrics
    all_epoch_acc = client.get_metric_history(run.info.run_id, "accuracy")
    assert {metric.step for metric in all_epoch_acc} == {0, 5, 10, 15}


def test_tf_keras_autolog_logs_metrics_for_single_epoch_training(
    random_train_data, random_one_hot_labels
):
    """
    tf.Keras exhibits inconsistent epoch indexing behavior in comparison with other
    TF2 APIs (e.g., tf.Estimator). tf.Keras uses zero-indexing for epochs,
    while other APIs use one-indexing. Accordingly, this test verifies that metrics are
    produced in the boundary case where a model is trained for a single epoch, ensuring
    that we don't miss the zero index in the tf.Keras case.
    """
    mlflow.tensorflow.autolog(every_n_iter=5)

    model = create_tf_keras_model()
    with mlflow.start_run() as run:
        model.fit(random_train_data, random_one_hot_labels, epochs=1)

    client = MlflowClient()
    run_metrics = client.get_run(run.info.run_id).data.metrics
    assert "accuracy" in run_metrics
    assert "loss" in run_metrics


def test_tf_keras_autolog_names_positional_parameters_correctly(
    random_train_data, random_one_hot_labels
):
    mlflow.tensorflow.autolog(every_n_iter=5)

    data = random_train_data
    labels = random_one_hot_labels

    model = create_tf_keras_model()

    with mlflow.start_run():
        # Pass `batch_size` as a positional argument for testing purposes
        model.fit(data, labels, 8, epochs=10, steps_per_epoch=1)
        run_id = mlflow.active_run().info.run_id

    client = MlflowClient()
    run_info = client.get_run(run_id)
    assert run_info.data.params.get("batch_size") == "8"


@pytest.mark.parametrize("initial_epoch", [0, 10])
def test_tf_keras_autolog_model_can_load_from_artifact(tf_keras_random_data_run, random_train_data):
    run, _ = tf_keras_random_data_run

    client = MlflowClient()
    artifacts = client.list_artifacts(run.info.run_id)
    artifacts = map(lambda x: x.path, artifacts)
    assert "model" in artifacts
    assert "tensorboard_logs" in artifacts
    model = mlflow.tensorflow.load_model("runs:/" + run.info.run_id + "/model")
    model.predict(random_train_data)


def get_tf_keras_random_data_run_with_callback(
    random_train_data,
    random_one_hot_labels,
    callback,
    restore_weights,
    patience,
    initial_epoch,
    log_models,
):
    # pylint: disable=unused-argument
    mlflow.tensorflow.autolog(every_n_iter=1, log_models=log_models)

    data = random_train_data
    labels = random_one_hot_labels

    model = create_tf_keras_model()
    if callback == "early":
        # min_delta is set as such to guarantee early stopping
        callback = tf.keras.callbacks.EarlyStopping(
            monitor="loss",
            patience=patience,
            min_delta=99999999,
            restore_best_weights=restore_weights,
            verbose=1,
        )
    else:

        class CustomCallback(tf.keras.callbacks.Callback):
            def on_train_end(self, logs=None):
                pass

        callback = CustomCallback()

    history = model.fit(
        data, labels, epochs=initial_epoch + 10, callbacks=[callback], initial_epoch=initial_epoch
    )

    client = MlflowClient()
    return client.get_run(client.search_runs(["0"])[0].info.run_id), history, callback


@pytest.fixture
def tf_keras_random_data_run_with_callback(
    random_train_data,
    random_one_hot_labels,
    callback,
    restore_weights,
    patience,
    initial_epoch,
    log_models,
):
    return get_tf_keras_random_data_run_with_callback(
        random_train_data,
        random_one_hot_labels,
        callback,
        restore_weights,
        patience,
        initial_epoch,
        log_models=log_models,
    )


@pytest.mark.parametrize("log_models", [True, False])
@pytest.mark.parametrize("restore_weights", [True])
@pytest.mark.parametrize("callback", ["early"])
@pytest.mark.parametrize("patience", [0, 1, 5])
@pytest.mark.parametrize("initial_epoch", [0, 10])
def test_tf_keras_autolog_early_stop_logs(tf_keras_random_data_run_with_callback, initial_epoch):
    run, history, callback = tf_keras_random_data_run_with_callback
    metrics = run.data.metrics
    params = run.data.params
    assert "patience" in params
    assert params["patience"] == str(callback.patience)
    assert "monitor" in params
    assert params["monitor"] == "loss"
    assert "verbose" not in params
    assert "mode" not in params
    assert "stopped_epoch" in metrics
    assert "restored_epoch" in metrics
    restored_epoch = int(metrics["restored_epoch"])
    # In this test, the best epoch is always the first epoch because the early stopping callback
    # never observes a loss improvement due to an extremely large `min_delta` value
    assert restored_epoch == initial_epoch
    assert "loss" in history.history
    client = MlflowClient()
    metric_history = client.get_metric_history(run.info.run_id, "loss")
    # Check that MLflow has logged the metrics of the "best" model, in addition to per-epoch metrics
    loss = history.history["loss"]
    assert len(metric_history) == len(loss) + 1
    steps, values = map(list, zip(*[(m.step, m.value) for m in metric_history]))
    # Check that MLflow has logged the correct steps
    assert steps == [*history.epoch, callback.stopped_epoch + 1]
    # Check that MLflow has logged the correct metric values
    np.testing.assert_allclose(values, [*loss, callback.best])

    artifacts = [f.path for f in client.list_artifacts(run.info.run_id)]
    assert "tensorboard_logs" in artifacts


@pytest.mark.parametrize("restore_weights", [True])
@pytest.mark.parametrize("callback", ["early"])
@pytest.mark.parametrize("patience", [0, 1, 5])
@pytest.mark.parametrize("initial_epoch", [0, 10])
def test_tf_keras_autolog_batch_metrics_logger_logs_expected_metrics(
    callback,
    restore_weights,
    patience,
    initial_epoch,
    random_train_data,
    random_one_hot_labels,
):
    patched_metrics_data = []

    # Mock patching BatchMetricsLogger.record_metrics()
    # to ensure that expected metrics are being logged.
    original = BatchMetricsLogger.record_metrics

    with patch(
        "mlflow.utils.autologging_utils.BatchMetricsLogger.record_metrics", autospec=True
    ) as record_metrics_mock:

        def record_metrics_side_effect(self, metrics, step=None):
            patched_metrics_data.extend(metrics.items())
            original(self, metrics, step)

        record_metrics_mock.side_effect = record_metrics_side_effect
        run, _, callback = get_tf_keras_random_data_run_with_callback(
            random_train_data,
            random_one_hot_labels,
            callback,
            restore_weights,
            patience,
            initial_epoch,
            log_models=False,
        )
    patched_metrics_data = dict(patched_metrics_data)
    original_metrics = run.data.metrics

    for metric_name in original_metrics:
        assert metric_name in patched_metrics_data

    restored_epoch = int(patched_metrics_data["restored_epoch"])
    assert restored_epoch == initial_epoch


@pytest.mark.parametrize("log_models", [False])
@pytest.mark.parametrize("restore_weights", [True])
@pytest.mark.parametrize("callback", ["early"])
@pytest.mark.parametrize("patience", [11])
@pytest.mark.parametrize("initial_epoch", [0, 10])
def test_tf_keras_autolog_early_stop_no_stop_does_not_log(tf_keras_random_data_run_with_callback):
    run, history, callback = tf_keras_random_data_run_with_callback
    metrics = run.data.metrics
    params = run.data.params
    assert "patience" in params
    assert params["patience"] == str(callback.patience)
    assert "monitor" in params
    assert params["monitor"] == "loss"
    assert "verbose" not in params
    assert "mode" not in params
    assert "stopped_epoch" not in metrics
    assert "restored_epoch" not in metrics
    assert "loss" in history.history
    num_of_epochs = len(history.history["loss"])
    client = MlflowClient()
    metric_history = client.get_metric_history(run.info.run_id, "loss")
    # Check the test epoch numbers are correct
    assert num_of_epochs == 10
    assert len(metric_history) == num_of_epochs


@pytest.mark.parametrize("log_models", [False])
@pytest.mark.parametrize("restore_weights", [False])
@pytest.mark.parametrize("callback", ["early"])
@pytest.mark.parametrize("patience", [5])
@pytest.mark.parametrize("initial_epoch", [0, 10])
def test_tf_keras_autolog_early_stop_no_restore_doesnt_log(tf_keras_random_data_run_with_callback):
    run, history, callback = tf_keras_random_data_run_with_callback
    metrics = run.data.metrics
    params = run.data.params
    assert "patience" in params
    assert params["patience"] == str(callback.patience)
    assert "monitor" in params
    assert params["monitor"] == "loss"
    assert "verbose" not in params
    assert "mode" not in params
    assert "stopped_epoch" in metrics
    assert "restored_epoch" not in metrics
    assert "loss" in history.history
    num_of_epochs = len(history.history["loss"])
    client = MlflowClient()
    metric_history = client.get_metric_history(run.info.run_id, "loss")
    # Check the test epoch numbers are correct
    assert num_of_epochs == callback.patience + 1
    assert len(metric_history) == num_of_epochs


@pytest.mark.parametrize("log_models", [False])
@pytest.mark.parametrize("restore_weights", [False])
@pytest.mark.parametrize("callback", ["not-early"])
@pytest.mark.parametrize("patience", [5])
@pytest.mark.parametrize("initial_epoch", [0, 10])
def test_tf_keras_autolog_non_early_stop_callback_no_log(tf_keras_random_data_run_with_callback):
    run, history = tf_keras_random_data_run_with_callback[:-1]
    metrics = run.data.metrics
    params = run.data.params
    assert "patience" not in params
    assert "monitor" not in params
    assert "verbose" not in params
    assert "mode" not in params
    assert "stopped_epoch" not in metrics
    assert "restored_epoch" not in metrics
    assert "loss" in history.history
    num_of_epochs = len(history.history["loss"])
    client = MlflowClient()
    metric_history = client.get_metric_history(run.info.run_id, "loss")
    # Check the test epoch numbers are correct
    assert num_of_epochs == 10
    assert len(metric_history) == num_of_epochs


@pytest.mark.parametrize("positional", [True, False])
def test_tf_keras_autolog_does_not_mutate_original_callbacks_list(
    tmpdir, random_train_data, random_one_hot_labels, positional
):
    """
    TensorFlow autologging passes new callbacks to the `fit()` / `fit_generator()` function. If
    preexisting user-defined callbacks already exist, these new callbacks are added to the
    user-specified ones. This test verifies that the new callbacks are added to the without
    permanently mutating the original list of callbacks.
    """
    mlflow.tensorflow.autolog()

    tensorboard_callback = tf.keras.callbacks.TensorBoard(log_dir=tmpdir)
    callbacks = [tensorboard_callback]

    model = create_tf_keras_model()
    data = random_train_data
    labels = random_one_hot_labels

    if positional:
        model.fit(data, labels, None, 10, 1, callbacks)
    else:
        model.fit(data, labels, epochs=10, callbacks=callbacks)

    assert len(callbacks) == 1
    assert callbacks == [tensorboard_callback]


def test_tf_keras_autolog_does_not_delete_logging_directory_for_tensorboard_callback(
    tmpdir, random_train_data, random_one_hot_labels
):
    tensorboard_callback_logging_dir_path = str(tmpdir.mkdir("tb_logs"))
    tensorboard_callback = tf.keras.callbacks.TensorBoard(
        tensorboard_callback_logging_dir_path, histogram_freq=0
    )

    mlflow.tensorflow.autolog()

    data = random_train_data
    labels = random_one_hot_labels

    model = create_tf_keras_model()
    model.fit(data, labels, epochs=10, callbacks=[tensorboard_callback])

    assert os.path.exists(tensorboard_callback_logging_dir_path)


def test_tf_keras_autolog_logs_to_and_deletes_temporary_directory_when_tensorboard_callback_absent(
    tmpdir, random_train_data, random_one_hot_labels
):
    from unittest import mock
    from mlflow.tensorflow import _TensorBoardLogDir

    mlflow.tensorflow.autolog()

    mock_log_dir_inst = _TensorBoardLogDir(location=str(tmpdir.mkdir("tb_logging")), is_temp=True)
    with mock.patch("mlflow.tensorflow._TensorBoardLogDir", autospec=True) as mock_log_dir_class:
        mock_log_dir_class.return_value = mock_log_dir_inst

        data = random_train_data
        labels = random_one_hot_labels

        model = create_tf_keras_model()
        model.fit(data, labels, epochs=10)

        assert not os.path.exists(mock_log_dir_inst.location)


<<<<<<< HEAD
=======
def create_tf_estimator_model(directory, export, training_steps=100, use_v1_estimator=False):
    CSV_COLUMN_NAMES = ["SepalLength", "SepalWidth", "PetalLength", "PetalWidth", "Species"]

    train = pd.read_csv(
        os.path.join(os.path.dirname(__file__), "iris_training.csv"),
        names=CSV_COLUMN_NAMES,
        header=0,
    )

    train_y = train.pop("Species")

    def input_fn(features, labels, training=True, batch_size=256):
        """An input function for training or evaluating"""
        # Convert the inputs to a Dataset.
        dataset = tf.data.Dataset.from_tensor_slices((dict(features), labels))

        # Shuffle and repeat if you are in training mode.
        if training:
            dataset = dataset.shuffle(1000).repeat()

        return dataset.batch(batch_size)

    my_feature_columns = [tf.feature_column.numeric_column(key=key) for key in train.keys()]

    feature_spec = {
        feature: tf.Variable([], dtype=tf.float64, name=feature)
        for feature in CSV_COLUMN_NAMES
        if feature != "Species"
    }

    receiver_fn = tf_estimator.export.build_raw_serving_input_receiver_fn(feature_spec)

    run_config = tf_estimator.RunConfig(
        # Emit loss metrics to TensorBoard every step
        save_summary_steps=1,
    )

    # If flag set to true, then use the v1 classifier that extends Estimator
    # If flag set to false, then use the v2 classifier that extends EstimatorV2
    if use_v1_estimator:
        classifier = tf.compat.v1.estimator.DNNClassifier(
            feature_columns=my_feature_columns,
            # Two hidden layers of 10 nodes each.
            hidden_units=[30, 10],
            # The model must choose between 3 classes.
            n_classes=3,
            model_dir=directory,
            config=run_config,
        )
    else:
        classifier = tf_estimator.DNNClassifier(
            feature_columns=my_feature_columns,
            # Two hidden layers of 10 nodes each.
            hidden_units=[30, 10],
            # The model must choose between 3 classes.
            n_classes=3,
            model_dir=directory,
            config=run_config,
        )

    classifier.train(input_fn=lambda: input_fn(train, train_y, training=True), steps=training_steps)
    if export:
        classifier.export_saved_model(directory, receiver_fn)


@pytest.fixture
def iris_dataset_spec():
    return [
        {
            "name": "SepalLength",
            "type": "tensor",
            "tensor-spec": {"dtype": "float64", "shape": [-1]},
        },
        {
            "name": "SepalWidth",
            "type": "tensor",
            "tensor-spec": {"dtype": "float64", "shape": [-1]},
        },
        {
            "name": "PetalLength",
            "type": "tensor",
            "tensor-spec": {"dtype": "float64", "shape": [-1]},
        },
        {
            "name": "PetalWidth",
            "type": "tensor",
            "tensor-spec": {"dtype": "float64", "shape": [-1]},
        },
    ]


@pytest.fixture
def tf_iris_estimator_prediction_schema():
    return [
        {
            "name": "logits",
            "type": "tensor",
            "tensor-spec": {"dtype": "float32", "shape": [-1]},
        },
        {
            "name": "probabilities",
            "type": "tensor",
            "tensor-spec": {"dtype": "float32", "shape": [-1]},
        },
        {
            "name": "class_ids",
            "type": "tensor",
            "tensor-spec": {"dtype": "int64", "shape": [-1]},
        },
        {
            "name": "classes",
            "type": "tensor",
            "tensor-spec": {"dtype": "object", "shape": [-1]},
        },
        {
            "name": "all_class_ids",
            "type": "tensor",
            "tensor-spec": {"dtype": "int32", "shape": [-1]},
        },
        {
            "name": "all_classes",
            "type": "tensor",
            "tensor-spec": {"dtype": "object", "shape": [-1]},
        },
    ]


def train_tf_titanic_estimator(directory, input_data_type):
    def train_input_fn():
        titanic_file = tf.keras.utils.get_file(
            "titanic_train.csv", "https://storage.googleapis.com/tf-datasets/titanic/train.csv"
        )
        input_data = {
            k: tf.convert_to_tensor(list(v.values()))
            for k, v in pd.read_csv(
                titanic_file,
                header=0,
            )
            .to_dict()
            .items()
        }
        labels = input_data.pop("survived")
        if input_data_type == "tuple_dict":
            return input_data, labels
        elif input_data_type == "dataset":
            titanic = tf.data.experimental.make_csv_dataset(
                titanic_file, batch_size=32, label_name="survived"
            )
            titanic_batches = titanic.cache().repeat().shuffle(500).prefetch(tf.data.AUTOTUNE)
            return titanic_batches

    age = tf.feature_column.numeric_column("age")
    cls = tf.feature_column.categorical_column_with_vocabulary_list(
        "class", ["First", "Second", "Third"]
    )
    embark = tf.feature_column.categorical_column_with_hash_bucket("embark_town", 32)

    estimator = tf.estimator.LinearClassifier(
        model_dir=directory, feature_columns=[embark, cls, age], n_classes=2
    )

    estimator = estimator.train(input_fn=train_input_fn, steps=100)

    feature_spec = {
        "sex": tf.Variable([], dtype=tf.string, name="sex"),
        "age": tf.Variable([], dtype=tf.float32, name="age"),
        "n_siblings_spouses": tf.Variable([], dtype=tf.int32, name="n_siblings_spouses"),
        "parch": tf.Variable([], dtype=tf.int32, name="parch"),
        "fare": tf.Variable([], dtype=tf.float32, name="fare"),
        "class": tf.Variable([], dtype=tf.string, name="class"),
        "deck": tf.Variable([], dtype=tf.string, name="deck"),
        "embark_town": tf.Variable([], dtype=tf.string, name="embark_town"),
        "alone": tf.Variable([], dtype=tf.string, name="alone"),
    }

    receiver_fn = tf.estimator.export.build_raw_serving_input_receiver_fn(feature_spec)
    estimator.export_saved_model(directory, receiver_fn)

    return estimator


@pytest.fixture
def titanic_dataset_spec():
    return [
        {"name": "sex", "tensor-spec": {"dtype": "object", "shape": [-1]}, "type": "tensor"},
        {"name": "age", "tensor-spec": {"dtype": "float32", "shape": [-1]}, "type": "tensor"},
        {
            "name": "n_siblings_spouses",
            "tensor-spec": {"dtype": "int32", "shape": [-1]},
            "type": "tensor",
        },
        {"name": "parch", "tensor-spec": {"dtype": "int32", "shape": [-1]}, "type": "tensor"},
        {"name": "fare", "tensor-spec": {"dtype": "float32", "shape": [-1]}, "type": "tensor"},
        {"name": "class", "tensor-spec": {"dtype": "object", "shape": [-1]}, "type": "tensor"},
        {"name": "deck", "tensor-spec": {"dtype": "object", "shape": [-1]}, "type": "tensor"},
        {
            "name": "embark_town",
            "tensor-spec": {"dtype": "object", "shape": [-1]},
            "type": "tensor",
        },
        {"name": "alone", "tensor-spec": {"dtype": "object", "shape": [-1]}, "type": "tensor"},
    ]


@pytest.fixture
def tf_titanic_estimator_prediction_schema():
    return [
        {"name": "logits", "tensor-spec": {"dtype": "float32", "shape": [-1]}, "type": "tensor"},
        {"name": "logistic", "tensor-spec": {"dtype": "float32", "shape": [-1]}, "type": "tensor"},
        {
            "name": "probabilities",
            "tensor-spec": {"dtype": "float32", "shape": [-1]},
            "type": "tensor",
        },
        {"name": "class_ids", "tensor-spec": {"dtype": "int64", "shape": [-1]}, "type": "tensor"},
        {"name": "classes", "tensor-spec": {"dtype": "object", "shape": [-1]}, "type": "tensor"},
        {
            "name": "all_class_ids",
            "tensor-spec": {"dtype": "int32", "shape": [-1]},
            "type": "tensor",
        },
        {
            "name": "all_classes",
            "tensor-spec": {"dtype": "object", "shape": [-1]},
            "type": "tensor",
        },
    ]


def test_tf_signature_with_dataset(tmpdir, iris_dataset_spec, tf_iris_estimator_prediction_schema):
    directory = tmpdir.mkdir("tf_signature_with_dataset")
    mlflow.tensorflow.autolog(log_input_examples=True, log_model_signatures=True)
    with mlflow.start_run() as run:
        create_tf_estimator_model(str(directory), True)
        _assert_autolog_infers_model_signature_correctly(
            run, iris_dataset_spec, tf_iris_estimator_prediction_schema
        )


def test_tf_input_example_with_dataset(tmpdir):
    mlflow.tensorflow.autolog(log_input_examples=True, log_model_signatures=True)
    directory = tmpdir.mkdir("tf_input_example_with_dataset")
    with mlflow.start_run() as run:
        create_tf_estimator_model(directory=str(directory), export=True, use_v1_estimator=False)
        model_path = os.path.join(run.info.artifact_uri, "model")
        model_conf = Model.load(os.path.join(model_path, "MLmodel"))
        input_example = _read_example(model_conf, model_path)
        pyfunc_model = mlflow.pyfunc.load_model(os.path.join(run.info.artifact_uri, "model"))
        pyfunc_model.predict(input_example)


def _assert_tf_signature(
    tmpdir, data_type, titanic_dataset_spec, tf_titanic_estimator_prediction_schema
):
    directory = tmpdir.mkdir("tf_signature")
    mlflow.tensorflow.autolog(log_input_examples=True, log_model_signatures=True)
    with mlflow.start_run() as run:
        train_tf_titanic_estimator(directory=str(directory), input_data_type=data_type)
        _assert_autolog_infers_model_signature_correctly(
            run, titanic_dataset_spec, tf_titanic_estimator_prediction_schema
        )


def test_tf_input_example_with_tuple_dict(tmpdir):
    mlflow.tensorflow.autolog(log_input_examples=True, log_model_signatures=True)
    directory = tmpdir.mkdir("tf_input_example_with_tuple_dict")
    with mlflow.start_run() as run:
        train_tf_titanic_estimator(directory=str(directory), input_data_type="tuple_dict")
        model_path = os.path.join(run.info.artifact_uri, "model")
        model_conf = Model.load(os.path.join(model_path, "MLmodel"))
        input_example = _read_example(model_conf, model_path)
        pyfunc_model = mlflow.pyfunc.load_model(os.path.join(run.info.artifact_uri, "model"))
        pyfunc_model.predict(input_example)


@pytest.mark.skipif(
    Version(tf.__version__) >= Version("2.1.0"),
    reason="`fit_generator()` is deprecated in TF >= 2.1.0 and simply wraps `fit()`",
)
def test_fit_generator_signature_autologging(keras_data_gen_sequence):
    mlflow.tensorflow.autolog(log_input_examples=True, log_model_signatures=True)
    model = create_tf_keras_model()

    with mlflow.start_run() as run:
        model.fit_generator(keras_data_gen_sequence)
        _assert_autolog_infers_model_signature_correctly(
            run,
            [{"type": "tensor", "tensor-spec": {"dtype": "float64", "shape": [-1, 4]}}],
            [{"type": "tensor", "tensor-spec": {"dtype": "float32", "shape": [-1, 3]}}],
        )


@pytest.mark.skipif(
    Version(tf.__version__) >= Version("2.1.0"),
    reason="`fit_generator()` is deprecated in TF >= 2.1.0 and simply wraps `fit()`",
)
def test_fit_generator_input_example_autologging(keras_data_gen_sequence):
    mlflow.tensorflow.autolog(log_input_examples=True, log_model_signatures=True)
    model = create_tf_keras_model()

    with mlflow.start_run() as run:
        model.fit_generator(keras_data_gen_sequence)
        _assert_keras_autolog_input_example_load_and_predict_with_nparray(
            run, keras_data_gen_sequence[:][0]
        )


def test_tf_signature_with_tuple_dict(
    tmpdir, titanic_dataset_spec, tf_titanic_estimator_prediction_schema
):
    _assert_tf_signature(
        tmpdir, "tuple_dict", titanic_dataset_spec, tf_titanic_estimator_prediction_schema
    )


@pytest.mark.parametrize("export", [True, False])
def test_tf_estimator_autolog_ends_auto_created_run(tmpdir, export):
    directory = tmpdir.mkdir("test")
    mlflow.tensorflow.autolog()
    create_tf_estimator_model(str(directory), export)
    assert mlflow.active_run() is None


@pytest.mark.parametrize("export", [True, False])
def test_tf_estimator_autolog_persists_manually_created_run(tmpdir, export):
    directory = tmpdir.mkdir("test")
    with mlflow.start_run() as run:
        create_tf_estimator_model(str(directory), export)
        assert mlflow.active_run()
        assert mlflow.active_run().info.run_id == run.info.run_id


@pytest.fixture
def tf_estimator_random_data_run(tmpdir, export):
    # pylint: disable=unused-argument
    directory = tmpdir.mkdir("test")
    mlflow.tensorflow.autolog()
    create_tf_estimator_model(str(directory), export)
    client = MlflowClient()
    return client.get_run(client.list_run_infos(experiment_id="0")[0].run_id)


@pytest.mark.parametrize("export", [True, False])
@pytest.mark.parametrize("use_v1_estimator", [True, False])
def test_tf_estimator_autolog_logs_metrics(tmpdir, export, use_v1_estimator):
    directory = tmpdir.mkdir("test")
    mlflow.tensorflow.autolog(every_n_iter=5)

    with mlflow.start_run():
        create_tf_estimator_model(
            str(directory), export, use_v1_estimator=use_v1_estimator, training_steps=17
        )
        run_id = mlflow.active_run().info.run_id

    client = MlflowClient()
    run = client.get_run(run_id)

    assert "loss" in run.data.metrics
    assert "steps" in run.data.params
    metrics = client.get_metric_history(run_id, "loss")
    assert {metric.step for metric in metrics} == {1, 6, 11, 16}


@pytest.mark.parametrize("export", [True])
def test_tf_estimator_v1_autolog_can_load_from_artifact(tmpdir, export):
    directory = tmpdir.mkdir("test")
    mlflow.tensorflow.autolog()

    create_tf_estimator_model(str(directory), export, use_v1_estimator=True)
    client = MlflowClient()
    tf_estimator_v1_run = client.get_run(client.list_run_infos(experiment_id="0")[0].run_id)
    artifacts = client.list_artifacts(tf_estimator_v1_run.info.run_id)
    artifacts = map(lambda x: x.path, artifacts)
    assert "model" in artifacts
    mlflow.tensorflow.load_model("runs:/" + tf_estimator_v1_run.info.run_id + "/model")


@pytest.mark.parametrize("export", [True, False])
def test_tf_estimator_autolog_logs_tensorboard_logs(tf_estimator_random_data_run):
    client = MlflowClient()
    artifacts = client.list_artifacts(tf_estimator_random_data_run.info.run_id)
    assert any("tensorboard_logs" in a.path and a.is_dir for a in artifacts)


def test_tf_estimator_autolog_logs_metrics_in_exclusive_mode(tmpdir):
    mlflow.tensorflow.autolog(exclusive=True)

    create_tf_estimator_model(tmpdir, export=False)
    client = MlflowClient()
    tf_estimator_run = client.get_run(client.list_run_infos(experiment_id="0")[0].run_id)

    assert "loss" in tf_estimator_run.data.metrics
    assert "steps" in tf_estimator_run.data.params
    metrics = client.get_metric_history(tf_estimator_run.info.run_id, "loss")
    assert len(metrics) == 100


def test_tf_estimator_autolog_logs_metics_for_single_epoch_training(tmpdir):
    """
    Epoch indexing behavior is consistent across TensorFlow 2: tf.Keras uses
    zero-indexing for epochs, while other APIs (e.g., tf.Estimator) use one-indexing.
    This test verifies that metrics are produced for tf.Estimator training sessions
    in the boundary casewhere a model is trained for a single epoch, ensuring that
    we capture metrics from the first epoch at index 1.
    """
    mlflow.tensorflow.autolog()
    with mlflow.start_run() as run:
        create_tf_estimator_model(str(tmpdir), export=False, training_steps=1)
    client = MlflowClient()
    metrics = client.get_metric_history(run.info.run_id, "loss")
    assert len(metrics) == 1
    assert metrics[0].step == 1


@pytest.mark.parametrize("export", [True])
def test_tf_estimator_autolog_model_can_load_from_artifact(tf_estimator_random_data_run):
    client = MlflowClient()
    artifacts = client.list_artifacts(tf_estimator_random_data_run.info.run_id)
    artifacts = map(lambda x: x.path, artifacts)
    assert "model" in artifacts
    mlflow.tensorflow.load_model("runs:/" + tf_estimator_random_data_run.info.run_id + "/model")


>>>>>>> ca98d871
def test_flush_queue_is_thread_safe():
    """
    Autologging augments TensorBoard event logging hooks with MLflow `log_metric` API
    calls. To prevent these API calls from blocking TensorBoard event logs, `log_metric`
    API calls are scheduled via `_flush_queue` on a background thread. Accordingly, this test
    verifies that `_flush_queue` is thread safe.
    """
    from threading import Thread
    from mlflow.entities import Metric
    from mlflow.tensorflow import _flush_queue, _metric_queue_lock

    client = MlflowClient()
    run = client.create_run(experiment_id="0")
    metric_queue_item = (run.info.run_id, Metric("foo", 0.1, 100, 1))
    mlflow.tensorflow._metric_queue.append(metric_queue_item)

    # Verify that, if another thread holds a lock on the metric queue leveraged by
    # _flush_queue, _flush_queue terminates and does not modify the queue
    _metric_queue_lock.acquire()
    flush_thread1 = Thread(target=_flush_queue)
    flush_thread1.start()
    flush_thread1.join()
    assert len(mlflow.tensorflow._metric_queue) == 1
    assert mlflow.tensorflow._metric_queue[0] == metric_queue_item
    _metric_queue_lock.release()

    # Verify that, if no other thread holds a lock on the metric queue leveraged by
    # _flush_queue, _flush_queue flushes the queue as expected
    flush_thread2 = Thread(target=_flush_queue)
    flush_thread2.start()
    flush_thread2.join()
    assert len(mlflow.tensorflow._metric_queue) == 0


def get_text_vec_model(train_samples):
    # Taken from: https://github.com/mlflow/mlflow/issues/3910

    # pylint: disable=no-name-in-module
    from tensorflow.keras.layers.experimental.preprocessing import TextVectorization

    VOCAB_SIZE = 10
    SEQUENCE_LENGTH = 16
    EMBEDDING_DIM = 16

    vectorizer_layer = TextVectorization(
        input_shape=(1,),
        max_tokens=VOCAB_SIZE,
        output_mode="int",
        output_sequence_length=SEQUENCE_LENGTH,
    )
    vectorizer_layer.adapt(train_samples)
    model = tf.keras.Sequential(
        [
            vectorizer_layer,
            tf.keras.layers.Embedding(
                VOCAB_SIZE,
                EMBEDDING_DIM,
                name="embedding",
                mask_zero=True,
                input_shape=(1,),
            ),
            tf.keras.layers.GlobalAveragePooling1D(),
            tf.keras.layers.Dense(16, activation="relu"),
            tf.keras.layers.Dense(1, activation="tanh"),
        ]
    )
    model.compile(optimizer="adam", loss="mse", metrics="mae")
    return model


@pytest.mark.skipif(
    Version(tf.__version__) < Version("2.3.0"),
    reason=(
        "Deserializing a model with `TextVectorization` and `Embedding`"
        "fails in tensorflow < 2.3.0. See this issue:"
        "https://github.com/tensorflow/tensorflow/issues/38250"
    ),
)
def test_autolog_text_vec_model(tmpdir):
    """
    Verifies autolog successfully saves a model that can't be saved in the H5 format
    """
    mlflow.tensorflow.autolog()

    train_samples = np.array(["this is an example", "another example"])
    train_labels = np.array([0.4, 0.2])
    model = get_text_vec_model(train_samples)

    # Saving in the H5 format should fail
    with pytest.raises(NotImplementedError, match="is not supported in h5"):
        model.save(tmpdir.join("model.h5").strpath, save_format="h5")

    with mlflow.start_run() as run:
        model.fit(train_samples, train_labels, epochs=1)

    loaded_model = mlflow.tensorflow.load_model("runs:/" + run.info.run_id + "/model")
    np.testing.assert_array_equal(loaded_model.predict(train_samples), model.predict(train_samples))


def test_tf_keras_model_autolog_registering_model(random_train_data, random_one_hot_labels):
    registered_model_name = "test_autolog_registered_model"
    mlflow.tensorflow.autolog(registered_model_name=registered_model_name)
    with mlflow.start_run():
        model = create_tf_keras_model()
        model.fit(random_train_data, random_one_hot_labels, epochs=10)

        registered_model = MlflowClient().get_registered_model(registered_model_name)
        assert registered_model.name == registered_model_name


def test_fluent_autolog_with_tf_keras_logs_expected_content(
    random_train_data, random_one_hot_labels
):
    """
    Guards against previously-exhibited issues where using the fluent `mlflow.autolog()` API with
    `tf.keras` Models did not work due to conflicting patches set by both the
    `mlflow.tensorflow.autolog()` and the `mlflow.keras.autolog()` APIs.
    """
    mlflow.autolog()

    model = create_tf_keras_model()

    with mlflow.start_run() as run:
        model.fit(random_train_data, random_one_hot_labels, epochs=10)

    client = MlflowClient()
    run_data = client.get_run(run.info.run_id).data
    assert "accuracy" in run_data.metrics
    assert "epochs" in run_data.params

    artifacts = client.list_artifacts(run.info.run_id)
    artifacts = map(lambda x: x.path, artifacts)
    assert "model" in artifacts


def test_callback_is_picklable():
    cb = __MLflowTfKeras2Callback(
        metrics_logger=BatchMetricsLogger(run_id="1234"), log_every_n_steps=5
    )
    pickle.dumps(cb)

    tb = _TensorBoard()
    pickle.dumps(tb)


@pytest.mark.skipif(
    Version(tf.__version__) < Version("2.1.0"), reason="This test requires tensorflow >= 2.1.0"
)
def test_tf_keras_autolog_distributed_training(random_train_data, random_one_hot_labels):
    # Ref: https://www.tensorflow.org/tutorials/distribute/keras
    mlflow.tensorflow.autolog()

    with tf.distribute.MirroredStrategy().scope():
        model = create_tf_keras_model()
    fit_params = {"epochs": 10, "batch_size": 10}
    with mlflow.start_run() as run:
        model.fit(random_train_data, random_one_hot_labels, **fit_params)
    client = MlflowClient()
    assert client.get_run(run.info.run_id).data.params.keys() >= fit_params.keys()


@pytest.mark.skipif(
    Version(tf.__version__) < Version("2.6.0"),
    reason=("TensorFlow only has a hard dependency on Keras in version >= 2.6.0"),
)
def test_fluent_autolog_with_tf_keras_preserves_v2_model_reference():
    """
    Verifies that, in TensorFlow >= 2.6.0, `tensorflow.keras.Model` refers to the correct class in
    the correct module after `mlflow.autolog()` is called, guarding against previously identified
    compatibility issues between recent versions of TensorFlow and MLflow's internal utility for
    setting up autologging import hooks.
    """
    mlflow.autolog()

    import tensorflow.keras
    from keras.api._v2.keras import Model as ModelV2

    assert tensorflow.keras.Model is ModelV2


<<<<<<< HEAD
def test_import_tensorflow_with_fluent_autolog_enables_tensorflow_autologging():
    mlflow.autolog()

    import tensorflow  # pylint: disable=unused-import,reimported

    assert not autologging_is_disabled(mlflow.tensorflow.FLAVOR_NAME)

=======
def test_import_tensorflow_with_fluent_autolog_enables_tf_autologging():
    mlflow.autolog()

    import tensorflow  # pylint: disable=unused-import,reimported

    assert not autologging_is_disabled(mlflow.tensorflow.FLAVOR_NAME)

    # NB: In Tensorflow >= 2.6, we redirect keras autologging to tensorflow autologging
    # so the original keras autologging is disabled
    if Version(tf.__version__) >= Version("2.6"):
        import keras  # pylint: disable=unused-import

        assert autologging_is_disabled(mlflow.keras.FLAVOR_NAME)


def test_import_tf_keras_with_fluent_autolog_enables_tf_autologging():
    mlflow.autolog()

    import tensorflow.keras  # pylint: disable=unused-import

    assert not autologging_is_disabled(mlflow.tensorflow.FLAVOR_NAME)

    # NB: In Tensorflow >= 2.6, we redirect keras autologging to tensorflow autologging
    # so the original keras autologging is disabled
    if Version(tf.__version__) >= Version("2.6"):
        # NB: For TF >= 2.6, import tensorflow.keras will trigger importing keras
        assert autologging_is_disabled(mlflow.keras.FLAVOR_NAME)


@pytest.mark.skipif(
    Version(tf.__version__) < Version("2.6.0"),
    reason=("TensorFlow autologging is not used for vanilla Keras models in Keras < 2.6.0"),
)
def test_import_keras_with_fluent_autolog_enables_tensorflow_autologging():
    mlflow.autolog()

    import keras  # pylint: disable=unused-import

    assert not autologging_is_disabled(mlflow.tensorflow.FLAVOR_NAME)
    assert autologging_is_disabled(mlflow.keras.FLAVOR_NAME)

>>>>>>> ca98d871

def _assert_autolog_infers_model_signature_correctly(run, input_sig_spec, output_sig_spec):
    artifacts_dir = run.info.artifact_uri.replace("file://", "")
    client = MlflowClient()
    artifacts = [x.path for x in client.list_artifacts(run.info.run_id, "model")]
    ml_model_filename = "MLmodel"
    assert str(os.path.join("model", ml_model_filename)) in artifacts
    ml_model_path = os.path.join(artifacts_dir, "model", ml_model_filename)
    with open(ml_model_path, "r") as f:
        data = yaml.load(f, Loader=yaml.FullLoader)
        assert data is not None
        assert "signature" in data
        signature = data["signature"]
        assert signature is not None
        assert "inputs" in signature
        assert "outputs" in signature
        assert json.loads(signature["inputs"]) == input_sig_spec
        assert json.loads(signature["outputs"]) == output_sig_spec


def _assert_keras_autolog_input_example_load_and_predict_with_nparray(run, random_train_data):
    model_path = os.path.join(run.info.artifact_uri, "model")
    model_conf = Model.load(os.path.join(model_path, "MLmodel"))
    input_example = _read_example(model_conf, model_path)
    np.testing.assert_array_almost_equal(input_example, random_train_data[:5])
    pyfunc_model = mlflow.pyfunc.load_model(os.path.join(run.info.artifact_uri, "model"))
    pyfunc_model.predict(input_example)


def test_keras_autolog_input_example_load_and_predict_with_nparray(
    random_train_data, random_one_hot_labels
):
    mlflow.tensorflow.autolog(log_input_examples=True, log_model_signatures=True)
    initial_model = create_tf_keras_model()
    with mlflow.start_run() as run:
        initial_model.fit(random_train_data, random_one_hot_labels)
        _assert_keras_autolog_input_example_load_and_predict_with_nparray(run, random_train_data)


def test_keras_autolog_infers_model_signature_correctly_with_nparray(
    random_train_data, random_one_hot_labels
):
    mlflow.tensorflow.autolog(log_model_signatures=True)
    initial_model = create_tf_keras_model()
    with mlflow.start_run() as run:
        initial_model.fit(random_train_data, random_one_hot_labels)
        _assert_autolog_infers_model_signature_correctly(
            run,
            [{"type": "tensor", "tensor-spec": {"dtype": "float64", "shape": [-1, 4]}}],
            [{"type": "tensor", "tensor-spec": {"dtype": "float32", "shape": [-1, 3]}}],
        )


@pytest.mark.skipif(
    Version(tf.__version__) < Version("2.1.0"),
    reason="tf.data.Dataset inputs are unsupported for input example logging in TensorFlow < 2.1.0",
)
def test_keras_autolog_input_example_load_and_predict_with_tf_dataset(fashion_mnist_tf_dataset):
    mlflow.tensorflow.autolog(log_input_examples=True, log_model_signatures=True)
    fashion_mnist_model = _create_fashion_mnist_model()
    with mlflow.start_run() as run:
        fashion_mnist_model.fit(fashion_mnist_tf_dataset)
        model_path = os.path.join(run.info.artifact_uri, "model")
        model_conf = Model.load(os.path.join(model_path, "MLmodel"))
        input_example = _read_example(model_conf, model_path)
        pyfunc_model = mlflow.pyfunc.load_model(os.path.join(run.info.artifact_uri, "model"))
        pyfunc_model.predict(input_example)


@pytest.mark.skipif(
    Version(tf.__version__) < Version("2.1.0"),
    reason="tf.data.Dataset inputs are unsupported for signature logging in TensorFlow < 2.1.0",
)
def test_keras_autolog_infers_model_signature_correctly_with_tf_dataset(fashion_mnist_tf_dataset):
    mlflow.tensorflow.autolog(log_model_signatures=True)
    fashion_mnist_model = _create_fashion_mnist_model()
    with mlflow.start_run() as run:
        fashion_mnist_model.fit(fashion_mnist_tf_dataset)
        _assert_autolog_infers_model_signature_correctly(
            run,
            [{"type": "tensor", "tensor-spec": {"dtype": "float64", "shape": [-1, 28, 28]}}],
            [{"type": "tensor", "tensor-spec": {"dtype": "float32", "shape": [-1, 10]}}],
        )


def test_keras_autolog_input_example_load_and_predict_with_dict(
    random_train_dict_mapping, random_one_hot_labels
):
    mlflow.tensorflow.autolog(log_input_examples=True, log_model_signatures=True)
    model = _create_model_for_dict_mapping()
    with mlflow.start_run() as run:
        model.fit(random_train_dict_mapping, random_one_hot_labels)
        model_path = os.path.join(run.info.artifact_uri, "model")
        model_conf = Model.load(os.path.join(model_path, "MLmodel"))
        input_example = _read_example(model_conf, model_path)
        for k, v in random_train_dict_mapping.items():
            np.testing.assert_array_almost_equal(input_example[k], np.take(v, range(0, 5)))
        pyfunc_model = mlflow.pyfunc.load_model(os.path.join(run.info.artifact_uri, "model"))
        pyfunc_model.predict(input_example)


def test_keras_autolog_infers_model_signature_correctly_with_dict(
    random_train_dict_mapping, random_one_hot_labels
):
    mlflow.tensorflow.autolog(log_model_signatures=True)
    model = _create_model_for_dict_mapping()
    with mlflow.start_run() as run:
        model.fit(random_train_dict_mapping, random_one_hot_labels)
        _assert_autolog_infers_model_signature_correctly(
            run,
            [
                {"name": "a", "type": "tensor", "tensor-spec": {"dtype": "float64", "shape": [-1]}},
                {"name": "b", "type": "tensor", "tensor-spec": {"dtype": "float64", "shape": [-1]}},
                {"name": "c", "type": "tensor", "tensor-spec": {"dtype": "float64", "shape": [-1]}},
                {"name": "d", "type": "tensor", "tensor-spec": {"dtype": "float64", "shape": [-1]}},
            ],
            [{"type": "tensor", "tensor-spec": {"dtype": "float32", "shape": [-1, 3]}}],
        )


def test_keras_autolog_input_example_load_and_predict_with_keras_sequence(keras_data_gen_sequence):
    mlflow.tensorflow.autolog(log_input_examples=True, log_model_signatures=True)
    model = create_tf_keras_model()
    with mlflow.start_run() as run:
        model.fit(keras_data_gen_sequence)
        _assert_keras_autolog_input_example_load_and_predict_with_nparray(
            run, keras_data_gen_sequence[:][0][:5]
        )


def test_keras_autolog_infers_model_signature_correctly_with_keras_sequence(
    keras_data_gen_sequence,
):
    mlflow.tensorflow.autolog(log_model_signatures=True)
    initial_model = create_tf_keras_model()
    with mlflow.start_run() as run:
        initial_model.fit(keras_data_gen_sequence)
        _assert_autolog_infers_model_signature_correctly(
            run,
            [{"type": "tensor", "tensor-spec": {"dtype": "float64", "shape": [-1, 4]}}],
            [{"type": "tensor", "tensor-spec": {"dtype": "float32", "shape": [-1, 3]}}],
        )


def test_keras_autolog_logs_model_signature_by_default(keras_data_gen_sequence):
    mlflow.autolog()
    initial_model = create_tf_keras_model()
    initial_model.fit(keras_data_gen_sequence)

    mlmodel_path = mlflow.artifacts.download_artifacts(
        f"runs:/{mlflow.last_active_run().info.run_id}/model/MLmodel"
    )
    mlmodel_contents = yaml.safe_load(open(mlmodel_path, "r"))
    assert "signature" in mlmodel_contents.keys()
    signature = mlmodel_contents["signature"]
    assert signature is not None
    assert "inputs" in signature
    assert "outputs" in signature
    assert json.loads(signature["inputs"]) == [
        {"type": "tensor", "tensor-spec": {"dtype": "float64", "shape": [-1, 4]}}
    ]
    assert json.loads(signature["outputs"]) == [
        {"type": "tensor", "tensor-spec": {"dtype": "float32", "shape": [-1, 3]}}
    ]


def test_extract_tf_keras_input_example_unsupported_type_returns_None():
    from mlflow.tensorflow._autolog import extract_tf_keras_input_example

    extracted_data = extract_tf_keras_input_example([1, 2, 4, 5])
    assert extracted_data is None, (
        "Keras input data extraction function should have "
        "returned None as input type is not supported."
    )


def test_extract_input_example_from_tf_input_fn_unsupported_type_returns_None():
    from mlflow.tensorflow._autolog import extract_tf_keras_input_example

    extracted_data = extract_tf_keras_input_example(lambda: [1, 2, 4, 5])
    assert extracted_data is None, (
        "Tensorflow's input_fn training data extraction should have"
        " returned None as input type is not supported."
    )


@pytest.mark.skipif(
    Version(tf.__version__) < Version("2.6.0"),
    reason=("TensorFlow only has a hard dependency on Keras in version >= 2.6.0"),
)
def test_import_keras_model_trigger_import_tensorflow():
    # This test is for guarding importing keras model will trigger importing tensorflow
    # Because in Keras>=2.6, the keras autologging patching is installed by
    # `mlflow.tensorflow.autolog`, suppose user enable autolog by `mlflow.autolog()`,
    # and then import keras, if keras does not trigger importing tensorflow,
    # then the keras autologging patching cannot be installed.
    py_executable = sys.executable
    _exec_cmd(
        [
            py_executable,
            "-c",
            "from keras import Model; import sys; assert 'tensorflow' in sys.modules",
        ]
    )<|MERGE_RESOLUTION|>--- conflicted
+++ resolved
@@ -754,432 +754,6 @@
         assert not os.path.exists(mock_log_dir_inst.location)
 
 
-<<<<<<< HEAD
-=======
-def create_tf_estimator_model(directory, export, training_steps=100, use_v1_estimator=False):
-    CSV_COLUMN_NAMES = ["SepalLength", "SepalWidth", "PetalLength", "PetalWidth", "Species"]
-
-    train = pd.read_csv(
-        os.path.join(os.path.dirname(__file__), "iris_training.csv"),
-        names=CSV_COLUMN_NAMES,
-        header=0,
-    )
-
-    train_y = train.pop("Species")
-
-    def input_fn(features, labels, training=True, batch_size=256):
-        """An input function for training or evaluating"""
-        # Convert the inputs to a Dataset.
-        dataset = tf.data.Dataset.from_tensor_slices((dict(features), labels))
-
-        # Shuffle and repeat if you are in training mode.
-        if training:
-            dataset = dataset.shuffle(1000).repeat()
-
-        return dataset.batch(batch_size)
-
-    my_feature_columns = [tf.feature_column.numeric_column(key=key) for key in train.keys()]
-
-    feature_spec = {
-        feature: tf.Variable([], dtype=tf.float64, name=feature)
-        for feature in CSV_COLUMN_NAMES
-        if feature != "Species"
-    }
-
-    receiver_fn = tf_estimator.export.build_raw_serving_input_receiver_fn(feature_spec)
-
-    run_config = tf_estimator.RunConfig(
-        # Emit loss metrics to TensorBoard every step
-        save_summary_steps=1,
-    )
-
-    # If flag set to true, then use the v1 classifier that extends Estimator
-    # If flag set to false, then use the v2 classifier that extends EstimatorV2
-    if use_v1_estimator:
-        classifier = tf.compat.v1.estimator.DNNClassifier(
-            feature_columns=my_feature_columns,
-            # Two hidden layers of 10 nodes each.
-            hidden_units=[30, 10],
-            # The model must choose between 3 classes.
-            n_classes=3,
-            model_dir=directory,
-            config=run_config,
-        )
-    else:
-        classifier = tf_estimator.DNNClassifier(
-            feature_columns=my_feature_columns,
-            # Two hidden layers of 10 nodes each.
-            hidden_units=[30, 10],
-            # The model must choose between 3 classes.
-            n_classes=3,
-            model_dir=directory,
-            config=run_config,
-        )
-
-    classifier.train(input_fn=lambda: input_fn(train, train_y, training=True), steps=training_steps)
-    if export:
-        classifier.export_saved_model(directory, receiver_fn)
-
-
-@pytest.fixture
-def iris_dataset_spec():
-    return [
-        {
-            "name": "SepalLength",
-            "type": "tensor",
-            "tensor-spec": {"dtype": "float64", "shape": [-1]},
-        },
-        {
-            "name": "SepalWidth",
-            "type": "tensor",
-            "tensor-spec": {"dtype": "float64", "shape": [-1]},
-        },
-        {
-            "name": "PetalLength",
-            "type": "tensor",
-            "tensor-spec": {"dtype": "float64", "shape": [-1]},
-        },
-        {
-            "name": "PetalWidth",
-            "type": "tensor",
-            "tensor-spec": {"dtype": "float64", "shape": [-1]},
-        },
-    ]
-
-
-@pytest.fixture
-def tf_iris_estimator_prediction_schema():
-    return [
-        {
-            "name": "logits",
-            "type": "tensor",
-            "tensor-spec": {"dtype": "float32", "shape": [-1]},
-        },
-        {
-            "name": "probabilities",
-            "type": "tensor",
-            "tensor-spec": {"dtype": "float32", "shape": [-1]},
-        },
-        {
-            "name": "class_ids",
-            "type": "tensor",
-            "tensor-spec": {"dtype": "int64", "shape": [-1]},
-        },
-        {
-            "name": "classes",
-            "type": "tensor",
-            "tensor-spec": {"dtype": "object", "shape": [-1]},
-        },
-        {
-            "name": "all_class_ids",
-            "type": "tensor",
-            "tensor-spec": {"dtype": "int32", "shape": [-1]},
-        },
-        {
-            "name": "all_classes",
-            "type": "tensor",
-            "tensor-spec": {"dtype": "object", "shape": [-1]},
-        },
-    ]
-
-
-def train_tf_titanic_estimator(directory, input_data_type):
-    def train_input_fn():
-        titanic_file = tf.keras.utils.get_file(
-            "titanic_train.csv", "https://storage.googleapis.com/tf-datasets/titanic/train.csv"
-        )
-        input_data = {
-            k: tf.convert_to_tensor(list(v.values()))
-            for k, v in pd.read_csv(
-                titanic_file,
-                header=0,
-            )
-            .to_dict()
-            .items()
-        }
-        labels = input_data.pop("survived")
-        if input_data_type == "tuple_dict":
-            return input_data, labels
-        elif input_data_type == "dataset":
-            titanic = tf.data.experimental.make_csv_dataset(
-                titanic_file, batch_size=32, label_name="survived"
-            )
-            titanic_batches = titanic.cache().repeat().shuffle(500).prefetch(tf.data.AUTOTUNE)
-            return titanic_batches
-
-    age = tf.feature_column.numeric_column("age")
-    cls = tf.feature_column.categorical_column_with_vocabulary_list(
-        "class", ["First", "Second", "Third"]
-    )
-    embark = tf.feature_column.categorical_column_with_hash_bucket("embark_town", 32)
-
-    estimator = tf.estimator.LinearClassifier(
-        model_dir=directory, feature_columns=[embark, cls, age], n_classes=2
-    )
-
-    estimator = estimator.train(input_fn=train_input_fn, steps=100)
-
-    feature_spec = {
-        "sex": tf.Variable([], dtype=tf.string, name="sex"),
-        "age": tf.Variable([], dtype=tf.float32, name="age"),
-        "n_siblings_spouses": tf.Variable([], dtype=tf.int32, name="n_siblings_spouses"),
-        "parch": tf.Variable([], dtype=tf.int32, name="parch"),
-        "fare": tf.Variable([], dtype=tf.float32, name="fare"),
-        "class": tf.Variable([], dtype=tf.string, name="class"),
-        "deck": tf.Variable([], dtype=tf.string, name="deck"),
-        "embark_town": tf.Variable([], dtype=tf.string, name="embark_town"),
-        "alone": tf.Variable([], dtype=tf.string, name="alone"),
-    }
-
-    receiver_fn = tf.estimator.export.build_raw_serving_input_receiver_fn(feature_spec)
-    estimator.export_saved_model(directory, receiver_fn)
-
-    return estimator
-
-
-@pytest.fixture
-def titanic_dataset_spec():
-    return [
-        {"name": "sex", "tensor-spec": {"dtype": "object", "shape": [-1]}, "type": "tensor"},
-        {"name": "age", "tensor-spec": {"dtype": "float32", "shape": [-1]}, "type": "tensor"},
-        {
-            "name": "n_siblings_spouses",
-            "tensor-spec": {"dtype": "int32", "shape": [-1]},
-            "type": "tensor",
-        },
-        {"name": "parch", "tensor-spec": {"dtype": "int32", "shape": [-1]}, "type": "tensor"},
-        {"name": "fare", "tensor-spec": {"dtype": "float32", "shape": [-1]}, "type": "tensor"},
-        {"name": "class", "tensor-spec": {"dtype": "object", "shape": [-1]}, "type": "tensor"},
-        {"name": "deck", "tensor-spec": {"dtype": "object", "shape": [-1]}, "type": "tensor"},
-        {
-            "name": "embark_town",
-            "tensor-spec": {"dtype": "object", "shape": [-1]},
-            "type": "tensor",
-        },
-        {"name": "alone", "tensor-spec": {"dtype": "object", "shape": [-1]}, "type": "tensor"},
-    ]
-
-
-@pytest.fixture
-def tf_titanic_estimator_prediction_schema():
-    return [
-        {"name": "logits", "tensor-spec": {"dtype": "float32", "shape": [-1]}, "type": "tensor"},
-        {"name": "logistic", "tensor-spec": {"dtype": "float32", "shape": [-1]}, "type": "tensor"},
-        {
-            "name": "probabilities",
-            "tensor-spec": {"dtype": "float32", "shape": [-1]},
-            "type": "tensor",
-        },
-        {"name": "class_ids", "tensor-spec": {"dtype": "int64", "shape": [-1]}, "type": "tensor"},
-        {"name": "classes", "tensor-spec": {"dtype": "object", "shape": [-1]}, "type": "tensor"},
-        {
-            "name": "all_class_ids",
-            "tensor-spec": {"dtype": "int32", "shape": [-1]},
-            "type": "tensor",
-        },
-        {
-            "name": "all_classes",
-            "tensor-spec": {"dtype": "object", "shape": [-1]},
-            "type": "tensor",
-        },
-    ]
-
-
-def test_tf_signature_with_dataset(tmpdir, iris_dataset_spec, tf_iris_estimator_prediction_schema):
-    directory = tmpdir.mkdir("tf_signature_with_dataset")
-    mlflow.tensorflow.autolog(log_input_examples=True, log_model_signatures=True)
-    with mlflow.start_run() as run:
-        create_tf_estimator_model(str(directory), True)
-        _assert_autolog_infers_model_signature_correctly(
-            run, iris_dataset_spec, tf_iris_estimator_prediction_schema
-        )
-
-
-def test_tf_input_example_with_dataset(tmpdir):
-    mlflow.tensorflow.autolog(log_input_examples=True, log_model_signatures=True)
-    directory = tmpdir.mkdir("tf_input_example_with_dataset")
-    with mlflow.start_run() as run:
-        create_tf_estimator_model(directory=str(directory), export=True, use_v1_estimator=False)
-        model_path = os.path.join(run.info.artifact_uri, "model")
-        model_conf = Model.load(os.path.join(model_path, "MLmodel"))
-        input_example = _read_example(model_conf, model_path)
-        pyfunc_model = mlflow.pyfunc.load_model(os.path.join(run.info.artifact_uri, "model"))
-        pyfunc_model.predict(input_example)
-
-
-def _assert_tf_signature(
-    tmpdir, data_type, titanic_dataset_spec, tf_titanic_estimator_prediction_schema
-):
-    directory = tmpdir.mkdir("tf_signature")
-    mlflow.tensorflow.autolog(log_input_examples=True, log_model_signatures=True)
-    with mlflow.start_run() as run:
-        train_tf_titanic_estimator(directory=str(directory), input_data_type=data_type)
-        _assert_autolog_infers_model_signature_correctly(
-            run, titanic_dataset_spec, tf_titanic_estimator_prediction_schema
-        )
-
-
-def test_tf_input_example_with_tuple_dict(tmpdir):
-    mlflow.tensorflow.autolog(log_input_examples=True, log_model_signatures=True)
-    directory = tmpdir.mkdir("tf_input_example_with_tuple_dict")
-    with mlflow.start_run() as run:
-        train_tf_titanic_estimator(directory=str(directory), input_data_type="tuple_dict")
-        model_path = os.path.join(run.info.artifact_uri, "model")
-        model_conf = Model.load(os.path.join(model_path, "MLmodel"))
-        input_example = _read_example(model_conf, model_path)
-        pyfunc_model = mlflow.pyfunc.load_model(os.path.join(run.info.artifact_uri, "model"))
-        pyfunc_model.predict(input_example)
-
-
-@pytest.mark.skipif(
-    Version(tf.__version__) >= Version("2.1.0"),
-    reason="`fit_generator()` is deprecated in TF >= 2.1.0 and simply wraps `fit()`",
-)
-def test_fit_generator_signature_autologging(keras_data_gen_sequence):
-    mlflow.tensorflow.autolog(log_input_examples=True, log_model_signatures=True)
-    model = create_tf_keras_model()
-
-    with mlflow.start_run() as run:
-        model.fit_generator(keras_data_gen_sequence)
-        _assert_autolog_infers_model_signature_correctly(
-            run,
-            [{"type": "tensor", "tensor-spec": {"dtype": "float64", "shape": [-1, 4]}}],
-            [{"type": "tensor", "tensor-spec": {"dtype": "float32", "shape": [-1, 3]}}],
-        )
-
-
-@pytest.mark.skipif(
-    Version(tf.__version__) >= Version("2.1.0"),
-    reason="`fit_generator()` is deprecated in TF >= 2.1.0 and simply wraps `fit()`",
-)
-def test_fit_generator_input_example_autologging(keras_data_gen_sequence):
-    mlflow.tensorflow.autolog(log_input_examples=True, log_model_signatures=True)
-    model = create_tf_keras_model()
-
-    with mlflow.start_run() as run:
-        model.fit_generator(keras_data_gen_sequence)
-        _assert_keras_autolog_input_example_load_and_predict_with_nparray(
-            run, keras_data_gen_sequence[:][0]
-        )
-
-
-def test_tf_signature_with_tuple_dict(
-    tmpdir, titanic_dataset_spec, tf_titanic_estimator_prediction_schema
-):
-    _assert_tf_signature(
-        tmpdir, "tuple_dict", titanic_dataset_spec, tf_titanic_estimator_prediction_schema
-    )
-
-
-@pytest.mark.parametrize("export", [True, False])
-def test_tf_estimator_autolog_ends_auto_created_run(tmpdir, export):
-    directory = tmpdir.mkdir("test")
-    mlflow.tensorflow.autolog()
-    create_tf_estimator_model(str(directory), export)
-    assert mlflow.active_run() is None
-
-
-@pytest.mark.parametrize("export", [True, False])
-def test_tf_estimator_autolog_persists_manually_created_run(tmpdir, export):
-    directory = tmpdir.mkdir("test")
-    with mlflow.start_run() as run:
-        create_tf_estimator_model(str(directory), export)
-        assert mlflow.active_run()
-        assert mlflow.active_run().info.run_id == run.info.run_id
-
-
-@pytest.fixture
-def tf_estimator_random_data_run(tmpdir, export):
-    # pylint: disable=unused-argument
-    directory = tmpdir.mkdir("test")
-    mlflow.tensorflow.autolog()
-    create_tf_estimator_model(str(directory), export)
-    client = MlflowClient()
-    return client.get_run(client.list_run_infos(experiment_id="0")[0].run_id)
-
-
-@pytest.mark.parametrize("export", [True, False])
-@pytest.mark.parametrize("use_v1_estimator", [True, False])
-def test_tf_estimator_autolog_logs_metrics(tmpdir, export, use_v1_estimator):
-    directory = tmpdir.mkdir("test")
-    mlflow.tensorflow.autolog(every_n_iter=5)
-
-    with mlflow.start_run():
-        create_tf_estimator_model(
-            str(directory), export, use_v1_estimator=use_v1_estimator, training_steps=17
-        )
-        run_id = mlflow.active_run().info.run_id
-
-    client = MlflowClient()
-    run = client.get_run(run_id)
-
-    assert "loss" in run.data.metrics
-    assert "steps" in run.data.params
-    metrics = client.get_metric_history(run_id, "loss")
-    assert {metric.step for metric in metrics} == {1, 6, 11, 16}
-
-
-@pytest.mark.parametrize("export", [True])
-def test_tf_estimator_v1_autolog_can_load_from_artifact(tmpdir, export):
-    directory = tmpdir.mkdir("test")
-    mlflow.tensorflow.autolog()
-
-    create_tf_estimator_model(str(directory), export, use_v1_estimator=True)
-    client = MlflowClient()
-    tf_estimator_v1_run = client.get_run(client.list_run_infos(experiment_id="0")[0].run_id)
-    artifacts = client.list_artifacts(tf_estimator_v1_run.info.run_id)
-    artifacts = map(lambda x: x.path, artifacts)
-    assert "model" in artifacts
-    mlflow.tensorflow.load_model("runs:/" + tf_estimator_v1_run.info.run_id + "/model")
-
-
-@pytest.mark.parametrize("export", [True, False])
-def test_tf_estimator_autolog_logs_tensorboard_logs(tf_estimator_random_data_run):
-    client = MlflowClient()
-    artifacts = client.list_artifacts(tf_estimator_random_data_run.info.run_id)
-    assert any("tensorboard_logs" in a.path and a.is_dir for a in artifacts)
-
-
-def test_tf_estimator_autolog_logs_metrics_in_exclusive_mode(tmpdir):
-    mlflow.tensorflow.autolog(exclusive=True)
-
-    create_tf_estimator_model(tmpdir, export=False)
-    client = MlflowClient()
-    tf_estimator_run = client.get_run(client.list_run_infos(experiment_id="0")[0].run_id)
-
-    assert "loss" in tf_estimator_run.data.metrics
-    assert "steps" in tf_estimator_run.data.params
-    metrics = client.get_metric_history(tf_estimator_run.info.run_id, "loss")
-    assert len(metrics) == 100
-
-
-def test_tf_estimator_autolog_logs_metics_for_single_epoch_training(tmpdir):
-    """
-    Epoch indexing behavior is consistent across TensorFlow 2: tf.Keras uses
-    zero-indexing for epochs, while other APIs (e.g., tf.Estimator) use one-indexing.
-    This test verifies that metrics are produced for tf.Estimator training sessions
-    in the boundary casewhere a model is trained for a single epoch, ensuring that
-    we capture metrics from the first epoch at index 1.
-    """
-    mlflow.tensorflow.autolog()
-    with mlflow.start_run() as run:
-        create_tf_estimator_model(str(tmpdir), export=False, training_steps=1)
-    client = MlflowClient()
-    metrics = client.get_metric_history(run.info.run_id, "loss")
-    assert len(metrics) == 1
-    assert metrics[0].step == 1
-
-
-@pytest.mark.parametrize("export", [True])
-def test_tf_estimator_autolog_model_can_load_from_artifact(tf_estimator_random_data_run):
-    client = MlflowClient()
-    artifacts = client.list_artifacts(tf_estimator_random_data_run.info.run_id)
-    artifacts = map(lambda x: x.path, artifacts)
-    assert "model" in artifacts
-    mlflow.tensorflow.load_model("runs:/" + tf_estimator_random_data_run.info.run_id + "/model")
-
-
->>>>>>> ca98d871
 def test_flush_queue_is_thread_safe():
     """
     Autologging augments TensorBoard event logging hooks with MLflow `log_metric` API
@@ -1360,7 +934,6 @@
     assert tensorflow.keras.Model is ModelV2
 
 
-<<<<<<< HEAD
 def test_import_tensorflow_with_fluent_autolog_enables_tensorflow_autologging():
     mlflow.autolog()
 
@@ -1368,49 +941,6 @@
 
     assert not autologging_is_disabled(mlflow.tensorflow.FLAVOR_NAME)
 
-=======
-def test_import_tensorflow_with_fluent_autolog_enables_tf_autologging():
-    mlflow.autolog()
-
-    import tensorflow  # pylint: disable=unused-import,reimported
-
-    assert not autologging_is_disabled(mlflow.tensorflow.FLAVOR_NAME)
-
-    # NB: In Tensorflow >= 2.6, we redirect keras autologging to tensorflow autologging
-    # so the original keras autologging is disabled
-    if Version(tf.__version__) >= Version("2.6"):
-        import keras  # pylint: disable=unused-import
-
-        assert autologging_is_disabled(mlflow.keras.FLAVOR_NAME)
-
-
-def test_import_tf_keras_with_fluent_autolog_enables_tf_autologging():
-    mlflow.autolog()
-
-    import tensorflow.keras  # pylint: disable=unused-import
-
-    assert not autologging_is_disabled(mlflow.tensorflow.FLAVOR_NAME)
-
-    # NB: In Tensorflow >= 2.6, we redirect keras autologging to tensorflow autologging
-    # so the original keras autologging is disabled
-    if Version(tf.__version__) >= Version("2.6"):
-        # NB: For TF >= 2.6, import tensorflow.keras will trigger importing keras
-        assert autologging_is_disabled(mlflow.keras.FLAVOR_NAME)
-
-
-@pytest.mark.skipif(
-    Version(tf.__version__) < Version("2.6.0"),
-    reason=("TensorFlow autologging is not used for vanilla Keras models in Keras < 2.6.0"),
-)
-def test_import_keras_with_fluent_autolog_enables_tensorflow_autologging():
-    mlflow.autolog()
-
-    import keras  # pylint: disable=unused-import
-
-    assert not autologging_is_disabled(mlflow.tensorflow.FLAVOR_NAME)
-    assert autologging_is_disabled(mlflow.keras.FLAVOR_NAME)
-
->>>>>>> ca98d871
 
 def _assert_autolog_infers_model_signature_correctly(run, input_sig_spec, output_sig_spec):
     artifacts_dir = run.info.artifact_uri.replace("file://", "")
