--- conflicted
+++ resolved
@@ -271,17 +271,11 @@
 
         assert len(deleted_run_list) == 2
         for deleted_run in deleted_run_list:
-<<<<<<< HEAD
             assert deleted_run.lifecycle_stage == entities.LifecycleStage.DELETED
             assert deleted_run.experiment_id in experiment_id
             assert deleted_run.run_id in run_ids
-=======
-            self.assertEqual(deleted_run.lifecycle_stage, entities.LifecycleStage.DELETED)
-            self.assertTrue(deleted_run.experiment_id in experiment_id)
-            self.assertTrue(deleted_run.run_id in run_ids)
             with self.store.ManagedSessionMaker() as session:
                 assert self.store._get_run(session, deleted_run.run_id).deleted_time is not None
->>>>>>> be1a5acb
 
         self.store.restore_experiment(experiment_id)
 
@@ -291,17 +285,11 @@
         restored_run_list = self.store.list_run_infos(experiment_id, ViewType.ACTIVE_ONLY)
         assert len(restored_run_list) == 2
         for restored_run in restored_run_list:
-<<<<<<< HEAD
             assert restored_run.lifecycle_stage == entities.LifecycleStage.ACTIVE
+            with self.store.ManagedSessionMaker() as session:
+                assert self.store._get_run(session, restored_run.run_id).deleted_time is None
             assert restored_run.experiment_id in experiment_id
             assert restored_run.run_id in run_ids
-=======
-            self.assertEqual(restored_run.lifecycle_stage, entities.LifecycleStage.ACTIVE)
-            with self.store.ManagedSessionMaker() as session:
-                assert self.store._get_run(session, restored_run.run_id).deleted_time is None
-            self.assertTrue(restored_run.experiment_id in experiment_id)
-            self.assertTrue(restored_run.run_id in run_ids)
->>>>>>> be1a5acb
 
     def test_get_experiment(self):
         name = "goku"
@@ -332,7 +320,7 @@
                     .filter_by(experiment_id=experiment_id)
                     .first()
                 )
-                self.assertIn(res.name, testnames)
+                assert res.name in testnames
                 assert str(res.experiment_id) == experiment_id
 
     def test_list_experiments_paginated_last_page(self):
@@ -845,14 +833,10 @@
 
         with self.store.ManagedSessionMaker() as session:
             actual = session.query(models.SqlRun).filter_by(run_uuid=run.info.run_id).first()
-<<<<<<< HEAD
             assert actual.lifecycle_stage == entities.LifecycleStage.DELETED
-=======
-            self.assertEqual(actual.lifecycle_stage, entities.LifecycleStage.DELETED)
-            self.assertTrue(
+            assert (
                 actual.deleted_time is not None
             )  # deleted time should be updated and thus not None anymore
->>>>>>> be1a5acb
 
             deleted_run = self.store.get_run(run.info.run_id)
             assert actual.run_uuid == deleted_run.info.run_id
@@ -1258,29 +1242,18 @@
             self.store.delete_run(run.info.run_id)
 
         deleted = self.store.get_run(run.info.run_id)
-<<<<<<< HEAD
         assert deleted.info.run_id == run.info.run_id
         assert deleted.info.lifecycle_stage == entities.LifecycleStage.DELETED
-
-=======
-        self.assertEqual(deleted.info.run_id, run.info.run_id)
-        self.assertEqual(deleted.info.lifecycle_stage, entities.LifecycleStage.DELETED)
         with self.store.ManagedSessionMaker() as session:
             assert self.store._get_run(session, deleted.info.run_id).deleted_time is not None
->>>>>>> be1a5acb
         self.store.restore_run(run.info.run_id)
         with self.assertRaisesRegex(MlflowException, r"The run .+ must be in the 'deleted' state"):
             self.store.restore_run(run.info.run_id)
         restored = self.store.get_run(run.info.run_id)
-<<<<<<< HEAD
         assert restored.info.run_id == run.info.run_id
         assert restored.info.lifecycle_stage == entities.LifecycleStage.ACTIVE
-=======
-        self.assertEqual(restored.info.run_id, run.info.run_id)
-        self.assertEqual(restored.info.lifecycle_stage, entities.LifecycleStage.ACTIVE)
         with self.store.ManagedSessionMaker() as session:
             assert self.store._get_run(session, restored.info.run_id).deleted_time is None
->>>>>>> be1a5acb
 
     def test_error_logging_to_deleted_run(self):
         exp = self._experiment_factory("error_logging")
