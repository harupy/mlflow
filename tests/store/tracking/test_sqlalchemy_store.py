import os
import shutil
import six
import tempfile
import unittest
import warnings

import math
import mock
import pytest
import sqlalchemy
import time
import mlflow
import uuid
import json
import pandas as pd

import mlflow.db
import mlflow.store.db.base_sql_model
from mlflow.entities import ViewType, RunTag, SourceType, RunStatus, Experiment, Metric, Param
from mlflow.protos.databricks_pb2 import (
    ErrorCode,
    RESOURCE_DOES_NOT_EXIST,
    INVALID_PARAMETER_VALUE,
    INTERNAL_ERROR,
)
from mlflow.store.tracking import SEARCH_MAX_RESULTS_DEFAULT
from mlflow.store.db.utils import (
    _get_schema_version,
    _get_latest_schema_revision,
    MLFLOW_SQLALCHEMYSTORE_MAX_OVERFLOW,
    MLFLOW_SQLALCHEMYSTORE_POOL_SIZE,
)
from mlflow.store.tracking.dbmodels import models
from mlflow.store.db.db_types import MYSQL, MSSQL
from mlflow import entities
from mlflow.exceptions import MlflowException
from mlflow.store.tracking.sqlalchemy_store import SqlAlchemyStore, _get_orderby_clauses
from mlflow.utils import mlflow_tags
from mlflow.utils.file_utils import TempDir
from mlflow.utils.uri import extract_db_type_from_uri
from tests.resources.db.initial_models import Base as InitialBase
from tests.integration.utils import invoke_cli_runner
from tests.store.tracking import AbstractStoreTest

DB_URI = "sqlite:///"
ARTIFACT_URI = "artifact_folder"


class TestParseDbUri(unittest.TestCase):
    def test_correct_db_type_from_uri(self):
        # try each the main drivers per supported database type
        target_db_type_uris = {
            "sqlite": ("pysqlite", "pysqlcipher"),
            "postgresql": (
                "psycopg2",
                "pg8000",
                "psycopg2cffi",
                "pypostgresql",
                "pygresql",
                "zxjdbc",
            ),
            "mysql": (
                "mysqldb",
                "pymysql",
                "mysqlconnector",
                "cymysql",
                "oursql",
                "gaerdbms",
                "pyodbc",
                "zxjdbc",
            ),
            "mssql": ("pyodbc", "mxodbc", "pymssql", "zxjdbc", "adodbapi"),
        }
        for target_db_type, drivers in target_db_type_uris.items():
            # try the driver-less version, which will revert SQLAlchemy to the default driver
            uri = "%s://..." % target_db_type
            parsed_db_type = extract_db_type_from_uri(uri)
            self.assertEqual(target_db_type, parsed_db_type)
            # try each of the popular drivers (per SQLAlchemy's dialect pages)
            for driver in drivers:
                uri = "%s+%s://..." % (target_db_type, driver)
                parsed_db_type = extract_db_type_from_uri(uri)
                self.assertEqual(target_db_type, parsed_db_type)

    def _db_uri_error(self, db_uris, expected_message_part):
        for db_uri in db_uris:
            with self.assertRaises(MlflowException) as e:
                extract_db_type_from_uri(db_uri)
            self.assertIn(expected_message_part, e.exception.message)

    def test_fail_on_unsupported_db_type(self):
        bad_db_uri_strings = [
            "oracle://...",
            "oracle+cx_oracle://...",
            "snowflake://...",
            "://...",
            "abcdefg",
        ]
        self._db_uri_error(bad_db_uri_strings, "Supported database engines are ")

    def test_fail_on_multiple_drivers(self):
        bad_db_uri_strings = ["mysql+pymsql+pyodbc://..."]
        self._db_uri_error(
            bad_db_uri_strings,
            "mlflow.org/docs/latest/tracking.html#storage for format specifications",
        )


class TestSqlAlchemyStoreSqlite(unittest.TestCase, AbstractStoreTest):
    def _get_store(self, db_uri=""):
        return SqlAlchemyStore(db_uri, ARTIFACT_URI)

    def create_test_run(self):
        return self._run_factory()

    def setUp(self):
        self.maxDiff = None  # print all differences on assert failures
        fd, self.temp_dbfile = tempfile.mkstemp()
        # Close handle immediately so that we can remove the file later on in Windows
        os.close(fd)
        self.db_url = "%s%s" % (DB_URI, self.temp_dbfile)
        self.store = self._get_store(self.db_url)

    def get_store(self):
        return self.store

    def tearDown(self):
        mlflow.store.db.base_sql_model.Base.metadata.drop_all(self.store.engine)
        os.remove(self.temp_dbfile)
        shutil.rmtree(ARTIFACT_URI)

    def _experiment_factory(self, names):
        if type(names) is list:
            return [self.store.create_experiment(name=name) for name in names]

        return self.store.create_experiment(name=names)

    def test_default_experiment(self):
        experiments = self.store.list_experiments()
        self.assertEqual(len(experiments), 1)

        first = experiments[0]
        self.assertEqual(first.experiment_id, "0")
        self.assertEqual(first.name, "Default")

    def test_default_experiment_lifecycle(self):
        default_experiment = self.store.get_experiment(experiment_id=0)
        self.assertEqual(default_experiment.name, Experiment.DEFAULT_EXPERIMENT_NAME)
        self.assertEqual(default_experiment.lifecycle_stage, entities.LifecycleStage.ACTIVE)

        self._experiment_factory("aNothEr")
        all_experiments = [e.name for e in self.store.list_experiments()]
        six.assertCountEqual(self, set(["aNothEr", "Default"]), set(all_experiments))

        self.store.delete_experiment(0)

        six.assertCountEqual(self, ["aNothEr"], [e.name for e in self.store.list_experiments()])
        another = self.store.get_experiment(1)
        self.assertEqual("aNothEr", another.name)

        default_experiment = self.store.get_experiment(experiment_id=0)
        self.assertEqual(default_experiment.name, Experiment.DEFAULT_EXPERIMENT_NAME)
        self.assertEqual(default_experiment.lifecycle_stage, entities.LifecycleStage.DELETED)

        # destroy SqlStore and make a new one
        del self.store
        self.store = self._get_store(self.db_url)

        # test that default experiment is not reactivated
        default_experiment = self.store.get_experiment(experiment_id=0)
        self.assertEqual(default_experiment.name, Experiment.DEFAULT_EXPERIMENT_NAME)
        self.assertEqual(default_experiment.lifecycle_stage, entities.LifecycleStage.DELETED)

        six.assertCountEqual(self, ["aNothEr"], [e.name for e in self.store.list_experiments()])
        all_experiments = [e.name for e in self.store.list_experiments(ViewType.ALL)]
        six.assertCountEqual(self, set(["aNothEr", "Default"]), set(all_experiments))

        # ensure that experiment ID dor active experiment is unchanged
        another = self.store.get_experiment(1)
        self.assertEqual("aNothEr", another.name)

    def test_raise_duplicate_experiments(self):
        with self.assertRaises(Exception):
            self._experiment_factory(["test", "test"])

    def test_raise_experiment_dont_exist(self):
        with self.assertRaises(Exception):
            self.store.get_experiment(experiment_id=100)

    def test_delete_experiment(self):
        experiments = self._experiment_factory(["morty", "rick", "rick and morty"])

        all_experiments = self.store.list_experiments()
        self.assertEqual(len(all_experiments), len(experiments) + 1)  # default

        exp_id = experiments[0]
        self.store.delete_experiment(exp_id)

        updated_exp = self.store.get_experiment(exp_id)
        self.assertEqual(updated_exp.lifecycle_stage, entities.LifecycleStage.DELETED)

        self.assertEqual(len(self.store.list_experiments()), len(all_experiments) - 1)

    def test_get_experiment(self):
        name = "goku"
        experiment_id = self._experiment_factory(name)
        actual = self.store.get_experiment(experiment_id)
        self.assertEqual(actual.name, name)
        self.assertEqual(actual.experiment_id, experiment_id)

        actual_by_name = self.store.get_experiment_by_name(name)
        self.assertEqual(actual_by_name.name, name)
        self.assertEqual(actual_by_name.experiment_id, experiment_id)
        self.assertEqual(self.store.get_experiment_by_name("idontexist"), None)

    def test_list_experiments(self):
        testnames = ["blue", "red", "green"]

        experiments = self._experiment_factory(testnames)
        actual = self.store.list_experiments()

        self.assertEqual(len(experiments) + 1, len(actual))  # default

        with self.store.ManagedSessionMaker() as session:
            for experiment_id in experiments:
                res = (
                    session.query(models.SqlExperiment)
                    .filter_by(experiment_id=experiment_id)
                    .first()
                )
                self.assertIn(res.name, testnames)
                self.assertEqual(str(res.experiment_id), experiment_id)

    def test_create_experiments(self):
        with self.store.ManagedSessionMaker() as session:
            result = session.query(models.SqlExperiment).all()
            self.assertEqual(len(result), 1)

        experiment_id = self.store.create_experiment(name="test exp")
        self.assertEqual(experiment_id, "1")
        with self.store.ManagedSessionMaker() as session:
            result = session.query(models.SqlExperiment).all()
            self.assertEqual(len(result), 2)

            test_exp = session.query(models.SqlExperiment).filter_by(name="test exp").first()
            self.assertEqual(str(test_exp.experiment_id), experiment_id)
            self.assertEqual(test_exp.name, "test exp")

        actual = self.store.get_experiment(experiment_id)
        self.assertEqual(actual.experiment_id, experiment_id)
        self.assertEqual(actual.name, "test exp")

    def test_create_experiment_appends_to_artifact_uri_path_correctly(self):
        cases = [
            ("path/to/local/folder", "path/to/local/folder/{e}"),
            ("/path/to/local/folder", "/path/to/local/folder/{e}"),
            ("#path/to/local/folder?", "#path/to/local/folder?/{e}"),
            ("file:path/to/local/folder", "file:path/to/local/folder/{e}"),
            ("file:///path/to/local/folder", "file:///path/to/local/folder/{e}"),
            ("file:path/to/local/folder?param=value", "file:path/to/local/folder/{e}?param=value"),
            ("file:///path/to/local/folder", "file:///path/to/local/folder/{e}"),
            (
                "file:///path/to/local/folder?param=value#fragment",
                "file:///path/to/local/folder/{e}?param=value#fragment",
            ),
            ("s3://bucket/path/to/root", "s3://bucket/path/to/root/{e}"),
            (
                "s3://bucket/path/to/root?creds=mycreds",
                "s3://bucket/path/to/root/{e}?creds=mycreds",
            ),
            (
                "dbscheme+driver://root@host/dbname?creds=mycreds#myfragment",
                "dbscheme+driver://root@host/dbname/{e}?creds=mycreds#myfragment",
            ),
            (
                "dbscheme+driver://root:password@hostname.com?creds=mycreds#myfragment",
                "dbscheme+driver://root:password@hostname.com/{e}?creds=mycreds#myfragment",
            ),
            (
                "dbscheme+driver://root:password@hostname.com/mydb?creds=mycreds#myfragment",
                "dbscheme+driver://root:password@hostname.com/mydb/{e}?creds=mycreds#myfragment",
            ),
        ]

        # Patch `is_local_uri` to prevent the SqlAlchemy store from attempting to create local
        # filesystem directories for file URI and POSIX path test cases
        with mock.patch("mlflow.store.tracking.sqlalchemy_store.is_local_uri", return_value=False):
            for i in range(len(cases)):
                artifact_root_uri, expected_artifact_uri_format = cases[i]
                with TempDir() as tmp:
                    dbfile_path = tmp.path("db")
                    store = SqlAlchemyStore(
                        db_uri="sqlite:///" + dbfile_path, default_artifact_root=artifact_root_uri
                    )
                    exp_id = store.create_experiment(name="exp")
                    exp = store.get_experiment(exp_id)
                    self.assertEqual(
                        exp.artifact_location, expected_artifact_uri_format.format(e=exp_id)
                    )

    def test_create_run_appends_to_artifact_uri_path_correctly(self):
        cases = [
            ("path/to/local/folder", "path/to/local/folder/{e}/{r}/artifacts"),
            ("/path/to/local/folder", "/path/to/local/folder/{e}/{r}/artifacts"),
            ("#path/to/local/folder?", "#path/to/local/folder?/{e}/{r}/artifacts"),
            ("file:path/to/local/folder", "file:path/to/local/folder/{e}/{r}/artifacts"),
            ("file:///path/to/local/folder", "file:///path/to/local/folder/{e}/{r}/artifacts"),
            (
                "file:path/to/local/folder?param=value",
                "file:path/to/local/folder/{e}/{r}/artifacts?param=value",
            ),
            ("file:///path/to/local/folder", "file:///path/to/local/folder/{e}/{r}/artifacts"),
            (
                "file:///path/to/local/folder?param=value#fragment",
                "file:///path/to/local/folder/{e}/{r}/artifacts?param=value#fragment",
            ),
            ("s3://bucket/path/to/root", "s3://bucket/path/to/root/{e}/{r}/artifacts"),
            (
                "s3://bucket/path/to/root?creds=mycreds",
                "s3://bucket/path/to/root/{e}/{r}/artifacts?creds=mycreds",
            ),
            (
                "dbscheme+driver://root@host/dbname?creds=mycreds#myfragment",
                "dbscheme+driver://root@host/dbname/{e}/{r}/artifacts?creds=mycreds#myfragment",
            ),
            (
                "dbscheme+driver://root:password@hostname.com?creds=mycreds#myfragment",
                "dbscheme+driver://root:password@hostname.com/{e}/{r}/artifacts"
                "?creds=mycreds#myfragment",
            ),
            (
                "dbscheme+driver://root:password@hostname.com/mydb?creds=mycreds#myfragment",
                "dbscheme+driver://root:password@hostname.com/mydb/{e}/{r}/artifacts"
                "?creds=mycreds#myfragment",
            ),
        ]

        # Patch `is_local_uri` to prevent the SqlAlchemy store from attempting to create local
        # filesystem directories for file URI and POSIX path test cases
        with mock.patch("mlflow.store.tracking.sqlalchemy_store.is_local_uri", return_value=False):
            for i in range(len(cases)):
                artifact_root_uri, expected_artifact_uri_format = cases[i]
                with TempDir() as tmp:
                    dbfile_path = tmp.path("db")
                    store = SqlAlchemyStore(
                        db_uri="sqlite:///" + dbfile_path, default_artifact_root=artifact_root_uri
                    )
                    exp_id = store.create_experiment(name="exp")
                    run = store.create_run(
                        experiment_id=exp_id, user_id="user", start_time=0, tags=[]
                    )
                    self.assertEqual(
                        run.info.artifact_uri,
                        expected_artifact_uri_format.format(e=exp_id, r=run.info.run_id),
                    )

    def test_run_tag_model(self):
        # Create a run whose UUID we can reference when creating tag models.
        # `run_id` is a foreign key in the tags table; therefore, in order
        # to insert a tag with a given run UUID, the UUID must be present in
        # the runs table
        run = self._run_factory()
        with self.store.ManagedSessionMaker() as session:
            new_tag = models.SqlTag(run_uuid=run.info.run_id, key="test", value="val")
            session.add(new_tag)
            session.commit()
            added_tags = [
                tag for tag in session.query(models.SqlTag).all() if tag.key == new_tag.key
            ]
            self.assertEqual(len(added_tags), 1)
            added_tag = added_tags[0].to_mlflow_entity()
            self.assertEqual(added_tag.value, new_tag.value)

    def test_metric_model(self):
        # Create a run whose UUID we can reference when creating metric models.
        # `run_id` is a foreign key in the tags table; therefore, in order
        # to insert a metric with a given run UUID, the UUID must be present in
        # the runs table
        run = self._run_factory()
        with self.store.ManagedSessionMaker() as session:
            new_metric = models.SqlMetric(run_uuid=run.info.run_id, key="accuracy", value=0.89)
            session.add(new_metric)
            session.commit()
            metrics = session.query(models.SqlMetric).all()
            self.assertEqual(len(metrics), 1)

            added_metric = metrics[0].to_mlflow_entity()
            self.assertEqual(added_metric.value, new_metric.value)
            self.assertEqual(added_metric.key, new_metric.key)

    def test_param_model(self):
        # Create a run whose UUID we can reference when creating parameter models.
        # `run_id` is a foreign key in the tags table; therefore, in order
        # to insert a parameter with a given run UUID, the UUID must be present in
        # the runs table
        run = self._run_factory()
        with self.store.ManagedSessionMaker() as session:
            new_param = models.SqlParam(
                run_uuid=run.info.run_id, key="accuracy", value="test param"
            )
            session.add(new_param)
            session.commit()
            params = session.query(models.SqlParam).all()
            self.assertEqual(len(params), 1)

            added_param = params[0].to_mlflow_entity()
            self.assertEqual(added_param.value, new_param.value)
            self.assertEqual(added_param.key, new_param.key)

    def test_run_needs_uuid(self):
        # Depending on the implementation, a NULL identity key may result in different
        # exceptions, including IntegrityError (sqlite) and FlushError (MysQL).
        # Therefore, we check for the more generic 'SQLAlchemyError'
        with self.assertRaises(MlflowException) as exception_context:
            warnings.simplefilter("ignore")
            with self.store.ManagedSessionMaker() as session, warnings.catch_warnings():
                run = models.SqlRun()
                session.add(run)
                warnings.resetwarnings()
        assert exception_context.exception.error_code == ErrorCode.Name(INTERNAL_ERROR)

    def test_run_data_model(self):
        with self.store.ManagedSessionMaker() as session:
            m1 = models.SqlMetric(key="accuracy", value=0.89)
            m2 = models.SqlMetric(key="recal", value=0.89)
            p1 = models.SqlParam(key="loss", value="test param")
            p2 = models.SqlParam(key="blue", value="test param")

            session.add_all([m1, m2, p1, p2])

            run_data = models.SqlRun(run_uuid=uuid.uuid4().hex)
            run_data.params.append(p1)
            run_data.params.append(p2)
            run_data.metrics.append(m1)
            run_data.metrics.append(m2)

            session.add(run_data)
            session.commit()

            run_datums = session.query(models.SqlRun).all()
            actual = run_datums[0]
            self.assertEqual(len(run_datums), 1)
            self.assertEqual(len(actual.params), 2)
            self.assertEqual(len(actual.metrics), 2)

    def test_run_info(self):
        experiment_id = self._experiment_factory("test exp")
        config = {
            "experiment_id": experiment_id,
            "name": "test run",
            "user_id": "Anderson",
            "run_uuid": "test",
            "status": RunStatus.to_string(RunStatus.SCHEDULED),
            "source_type": SourceType.to_string(SourceType.LOCAL),
            "source_name": "Python application",
            "entry_point_name": "main.py",
            "start_time": int(time.time()),
            "end_time": int(time.time()),
            "source_version": mlflow.__version__,
            "lifecycle_stage": entities.LifecycleStage.ACTIVE,
            "artifact_uri": "//",
        }
        run = models.SqlRun(**config).to_mlflow_entity()

        for k, v in config.items():
            # These keys were removed from RunInfo.
            if k in ["source_name", "source_type", "source_version", "name", "entry_point_name"]:
                continue

            v2 = getattr(run.info, k)
            if k == "source_type":
                self.assertEqual(v, SourceType.to_string(v2))
            else:
                self.assertEqual(v, v2)

    def _get_run_configs(self, experiment_id=None, tags=(), start_time=None):
        return {
            "experiment_id": experiment_id,
            "user_id": "Anderson",
            "start_time": start_time if start_time is not None else int(time.time()),
            "tags": tags,
        }

    def _run_factory(self, config=None):
        if not config:
            config = self._get_run_configs()

        experiment_id = config.get("experiment_id", None)
        if not experiment_id:
            experiment_id = self._experiment_factory("test exp")
            config["experiment_id"] = experiment_id

        return self.store.create_run(**config)

    def test_create_run_with_tags(self):
        experiment_id = self._experiment_factory("test_create_run")
        tags = [RunTag("3", "4"), RunTag("1", "2")]
        expected = self._get_run_configs(experiment_id=experiment_id, tags=tags)

        actual = self.store.create_run(**expected)

        self.assertEqual(actual.info.experiment_id, experiment_id)
        self.assertEqual(actual.info.user_id, expected["user_id"])
        self.assertEqual(actual.info.start_time, expected["start_time"])

        self.assertEqual(len(actual.data.tags), len(tags))
        expected_tags = {tag.key: tag.value for tag in tags}
        self.assertEqual(actual.data.tags, expected_tags)

    def test_to_mlflow_entity_and_proto(self):
        # Create a run and log metrics, params, tags to the run
        created_run = self._run_factory()
        run_id = created_run.info.run_id
        self.store.log_metric(
            run_id=run_id, metric=entities.Metric(key="my-metric", value=3.4, timestamp=0, step=0)
        )
        self.store.log_param(run_id=run_id, param=Param(key="my-param", value="param-val"))
        self.store.set_tag(run_id=run_id, tag=RunTag(key="my-tag", value="tag-val"))

        # Verify that we can fetch the run & convert it to proto - Python protobuf bindings
        # will perform type-checking to ensure all values have the right types
        run = self.store.get_run(run_id)
        run.to_proto()

        # Verify attributes of the Python run entity
        self.assertIsInstance(run.info, entities.RunInfo)
        self.assertIsInstance(run.data, entities.RunData)

        self.assertEqual(run.data.metrics, {"my-metric": 3.4})
        self.assertEqual(run.data.params, {"my-param": "param-val"})
        self.assertEqual(run.data.tags["my-tag"], "tag-val")

        # Get the parent experiment of the run, verify it can be converted to protobuf
        exp = self.store.get_experiment(run.info.experiment_id)
        exp.to_proto()

    def test_delete_run(self):
        run = self._run_factory()

        self.store.delete_run(run.info.run_id)

        with self.store.ManagedSessionMaker() as session:
            actual = session.query(models.SqlRun).filter_by(run_uuid=run.info.run_id).first()
            self.assertEqual(actual.lifecycle_stage, entities.LifecycleStage.DELETED)

            deleted_run = self.store.get_run(run.info.run_id)
            self.assertEqual(actual.run_uuid, deleted_run.info.run_id)

    def test_hard_delete_run(self):
        run = self._run_factory()
        metric = entities.Metric("blahmetric", 100.0, int(1000 * time.time()), 0)
        self.store.log_metric(run.info.run_id, metric)
        param = entities.Param("blahparam", "100.0")
        self.store.log_param(run.info.run_id, param)
        tag = entities.RunTag("test tag", "a boogie")
        self.store.set_tag(run.info.run_id, tag)

        self.store._hard_delete_run(run.info.run_id)

        with self.store.ManagedSessionMaker() as session:
            actual_run = session.query(models.SqlRun).filter_by(run_uuid=run.info.run_id).first()
            self.assertEqual(None, actual_run)
            actual_metric = (
                session.query(models.SqlMetric).filter_by(run_uuid=run.info.run_id).first()
            )
            self.assertEqual(None, actual_metric)
            actual_param = (
                session.query(models.SqlParam).filter_by(run_uuid=run.info.run_id).first()
            )
            self.assertEqual(None, actual_param)
            actual_tag = session.query(models.SqlTag).filter_by(run_uuid=run.info.run_id).first()
            self.assertEqual(None, actual_tag)

    def test_get_deleted_runs(self):
        run = self._run_factory()
        deleted_run_ids = self.store._get_deleted_runs()
        self.assertEqual([], deleted_run_ids)

        self.store.delete_run(run.info.run_uuid)
        deleted_run_ids = self.store._get_deleted_runs()
        self.assertEqual([run.info.run_uuid], deleted_run_ids)

    def test_log_metric(self):
        run = self._run_factory()

        tkey = "blahmetric"
        tval = 100.0
        metric = entities.Metric(tkey, tval, int(1000 * time.time()), 0)
        metric2 = entities.Metric(tkey, tval, int(1000 * time.time()) + 2, 0)
        nan_metric = entities.Metric("NaN", float("nan"), 0, 0)
        pos_inf_metric = entities.Metric("PosInf", float("inf"), 0, 0)
        neg_inf_metric = entities.Metric("NegInf", -float("inf"), 0, 0)
        self.store.log_metric(run.info.run_id, metric)
        self.store.log_metric(run.info.run_id, metric2)
        self.store.log_metric(run.info.run_id, nan_metric)
        self.store.log_metric(run.info.run_id, pos_inf_metric)
        self.store.log_metric(run.info.run_id, neg_inf_metric)

        run = self.store.get_run(run.info.run_id)
        self.assertTrue(tkey in run.data.metrics and run.data.metrics[tkey] == tval)

        # SQL store _get_run method returns full history of recorded metrics.
        # Should return duplicates as well
        # MLflow RunData contains only the last reported values for metrics.
        with self.store.ManagedSessionMaker() as session:
            sql_run_metrics = self.store._get_run(session, run.info.run_id).metrics
            self.assertEqual(5, len(sql_run_metrics))
            self.assertEqual(4, len(run.data.metrics))
            self.assertTrue(math.isnan(run.data.metrics["NaN"]))
            self.assertTrue(run.data.metrics["PosInf"] == 1.7976931348623157e308)
            self.assertTrue(run.data.metrics["NegInf"] == -1.7976931348623157e308)

    def test_log_metric_allows_multiple_values_at_same_ts_and_run_data_uses_max_ts_value(self):
        run = self._run_factory()
        run_id = run.info.run_id
        metric_name = "test-metric-1"
        # Check that we get the max of (step, timestamp, value) in that order
        tuples_to_log = [
            (0, 100, 1000),
            (3, 40, 100),  # larger step wins even though it has smaller value
            (3, 50, 10),  # larger timestamp wins even though it has smaller value
            (3, 50, 20),  # tiebreak by max value
            (3, 50, 20),  # duplicate metrics with same (step, timestamp, value) are ok
            # verify that we can log steps out of order / negative steps
            (-3, 900, 900),
            (-1, 800, 800),
        ]
        for step, timestamp, value in reversed(tuples_to_log):
            self.store.log_metric(run_id, Metric(metric_name, value, timestamp, step))

        metric_history = self.store.get_metric_history(run_id, metric_name)
        logged_tuples = [(m.step, m.timestamp, m.value) for m in metric_history]
        assert set(logged_tuples) == set(tuples_to_log)

        run_data = self.store.get_run(run_id).data
        run_metrics = run_data.metrics
        assert len(run_metrics) == 1
        assert run_metrics[metric_name] == 20
        metric_obj = run_data._metric_objs[0]
        assert metric_obj.key == metric_name
        assert metric_obj.step == 3
        assert metric_obj.timestamp == 50
        assert metric_obj.value == 20

    def test_log_null_metric(self):
        run = self._run_factory()

        tkey = "blahmetric"
        tval = None
        metric = entities.Metric(tkey, tval, int(1000 * time.time()), 0)

        warnings.simplefilter("ignore")
        with self.assertRaises(MlflowException) as exception_context, warnings.catch_warnings():
            self.store.log_metric(run.info.run_id, metric)
            warnings.resetwarnings()
        assert exception_context.exception.error_code == ErrorCode.Name(INVALID_PARAMETER_VALUE)

    def test_log_param(self):
        run = self._run_factory()

        tkey = "blahmetric"
        tval = "100.0"
        param = entities.Param(tkey, tval)
        param2 = entities.Param("new param", "new key")
        self.store.log_param(run.info.run_id, param)
        self.store.log_param(run.info.run_id, param2)
        self.store.log_param(run.info.run_id, param2)

        run = self.store.get_run(run.info.run_id)
        self.assertEqual(2, len(run.data.params))
        self.assertTrue(tkey in run.data.params and run.data.params[tkey] == tval)

    def test_log_param_uniqueness(self):
        run = self._run_factory()

        tkey = "blahmetric"
        tval = "100.0"
        param = entities.Param(tkey, tval)
        param2 = entities.Param(tkey, "newval")
        self.store.log_param(run.info.run_id, param)

        with self.assertRaises(MlflowException) as e:
            self.store.log_param(run.info.run_id, param2)
        self.assertIn("Changing param values is not allowed. Param with key=", e.exception.message)

    def test_log_empty_str(self):
        run = self._run_factory()

        tkey = "blahmetric"
        tval = ""
        param = entities.Param(tkey, tval)
        param2 = entities.Param("new param", "new key")
        self.store.log_param(run.info.run_id, param)
        self.store.log_param(run.info.run_id, param2)

        run = self.store.get_run(run.info.run_id)
        self.assertEqual(2, len(run.data.params))
        self.assertTrue(tkey in run.data.params and run.data.params[tkey] == tval)

    def test_log_null_param(self):
        run = self._run_factory()

        tkey = "blahmetric"
        tval = None
        param = entities.Param(tkey, tval)

        with self.assertRaises(MlflowException) as exception_context:
            self.store.log_param(run.info.run_id, param)
        assert exception_context.exception.error_code == ErrorCode.Name(INTERNAL_ERROR)

    def test_set_experiment_tag(self):
        exp_id = self._experiment_factory("setExperimentTagExp")
        tag = entities.ExperimentTag("tag0", "value0")
        new_tag = entities.RunTag("tag0", "value00000")
        self.store.set_experiment_tag(exp_id, tag)
        experiment = self.store.get_experiment(exp_id)
        self.assertTrue(experiment.tags["tag0"] == "value0")
        # test that updating a tag works
        self.store.set_experiment_tag(exp_id, new_tag)
        experiment = self.store.get_experiment(exp_id)
        self.assertTrue(experiment.tags["tag0"] == "value00000")
        # test that setting a tag on 1 experiment does not impact another experiment.
        exp_id_2 = self._experiment_factory("setExperimentTagExp2")
        experiment2 = self.store.get_experiment(exp_id_2)
        self.assertTrue(len(experiment2.tags) == 0)
        # setting a tag on different experiments maintains different values across experiments
        different_tag = entities.RunTag("tag0", "differentValue")
        self.store.set_experiment_tag(exp_id_2, different_tag)
        experiment = self.store.get_experiment(exp_id)
        self.assertTrue(experiment.tags["tag0"] == "value00000")
        experiment2 = self.store.get_experiment(exp_id_2)
        self.assertTrue(experiment2.tags["tag0"] == "differentValue")
        # test can set multi-line tags
        multiLineTag = entities.ExperimentTag("multiline tag", "value2\nvalue2\nvalue2")
        self.store.set_experiment_tag(exp_id, multiLineTag)
        experiment = self.store.get_experiment(exp_id)
        self.assertTrue(experiment.tags["multiline tag"] == "value2\nvalue2\nvalue2")
        # test cannot set tags that are too long
        longTag = entities.ExperimentTag("longTagKey", "a" * 5001)
        with pytest.raises(MlflowException):
            self.store.set_experiment_tag(exp_id, longTag)
        # test can set tags that are somewhat long
        longTag = entities.ExperimentTag("longTagKey", "a" * 4999)
        self.store.set_experiment_tag(exp_id, longTag)
        # test cannot set tags on deleted experiments
        self.store.delete_experiment(exp_id)
        with pytest.raises(MlflowException):
            self.store.set_experiment_tag(exp_id, entities.ExperimentTag("should", "notset"))

    def test_set_tag(self):
        run = self._run_factory()

        tkey = "test tag"
        tval = "a boogie"
        new_val = "new val"
        tag = entities.RunTag(tkey, tval)
        new_tag = entities.RunTag(tkey, new_val)
        self.store.set_tag(run.info.run_id, tag)
        # Overwriting tags is allowed
        self.store.set_tag(run.info.run_id, new_tag)
        # test setting tags that are too long fails.
        with pytest.raises(MlflowException):
            self.store.set_tag(run.info.run_id, entities.RunTag("longTagKey", "a" * 5001))
        # test can set tags that are somewhat long
        self.store.set_tag(run.info.run_id, entities.RunTag("longTagKey", "a" * 4999))
        run = self.store.get_run(run.info.run_id)
        self.assertTrue(tkey in run.data.tags and run.data.tags[tkey] == new_val)

    def test_delete_tag(self):
        run = self._run_factory()
        k0, v0 = "tag0", "val0"
        k1, v1 = "tag1", "val1"
        tag0 = entities.RunTag(k0, v0)
        tag1 = entities.RunTag(k1, v1)
        self.store.set_tag(run.info.run_id, tag0)
        self.store.set_tag(run.info.run_id, tag1)
        # delete a tag and check whether it is correctly deleted.
        self.store.delete_tag(run.info.run_id, k0)
        run = self.store.get_run(run.info.run_id)
        self.assertTrue(k0 not in run.data.tags)
        self.assertTrue(k1 in run.data.tags and run.data.tags[k1] == v1)

        # test that deleting a tag works correctly with multiple runs having the same tag.
        run2 = self._run_factory(config=self._get_run_configs(run.info.experiment_id))
        self.store.set_tag(run.info.run_id, tag0)
        self.store.set_tag(run2.info.run_id, tag0)
        self.store.delete_tag(run.info.run_id, k0)
        run = self.store.get_run(run.info.run_id)
        run2 = self.store.get_run(run2.info.run_id)
        self.assertTrue(k0 not in run.data.tags)
        self.assertTrue(k0 in run2.data.tags)
        # test that you cannot delete tags that don't exist.
        with pytest.raises(MlflowException):
            self.store.delete_tag(run.info.run_id, "fakeTag")
        # test that you cannot delete tags for nonexistent runs
        with pytest.raises(MlflowException):
            self.store.delete_tag("randomRunId", k0)
        # test that you cannot delete tags for deleted runs.
        self.store.delete_run(run.info.run_id)
        with pytest.raises(MlflowException):
            self.store.delete_tag(run.info.run_id, k1)

    def test_get_metric_history(self):
        run = self._run_factory()

        key = "test"
        expected = [
            models.SqlMetric(key=key, value=0.6, timestamp=1, step=0).to_mlflow_entity(),
            models.SqlMetric(key=key, value=0.7, timestamp=2, step=0).to_mlflow_entity(),
        ]

        for metric in expected:
            self.store.log_metric(run.info.run_id, metric)

        actual = self.store.get_metric_history(run.info.run_id, key)

        six.assertCountEqual(
            self,
            [(m.key, m.value, m.timestamp) for m in expected],
            [(m.key, m.value, m.timestamp) for m in actual],
        )

    def test_list_run_infos(self):
        experiment_id = self._experiment_factory("test_exp")
        r1 = self._run_factory(config=self._get_run_configs(experiment_id)).info.run_id
        r2 = self._run_factory(config=self._get_run_configs(experiment_id)).info.run_id

        def _runs(experiment_id, view_type):
            return [r.run_id for r in self.store.list_run_infos(experiment_id, view_type)]

        six.assertCountEqual(self, [r1, r2], _runs(experiment_id, ViewType.ALL))
        six.assertCountEqual(self, [r1, r2], _runs(experiment_id, ViewType.ACTIVE_ONLY))
        self.assertEqual(0, len(_runs(experiment_id, ViewType.DELETED_ONLY)))

        self.store.delete_run(r1)
        six.assertCountEqual(self, [r1, r2], _runs(experiment_id, ViewType.ALL))
        six.assertCountEqual(self, [r2], _runs(experiment_id, ViewType.ACTIVE_ONLY))
        six.assertCountEqual(self, [r1], _runs(experiment_id, ViewType.DELETED_ONLY))

    def test_rename_experiment(self):
        new_name = "new name"
        experiment_id = self._experiment_factory("test name")
        self.store.rename_experiment(experiment_id, new_name)

        renamed_experiment = self.store.get_experiment(experiment_id)

        self.assertEqual(renamed_experiment.name, new_name)

    def test_update_run_info(self):
        experiment_id = self._experiment_factory("test_update_run_info")
        for new_status_string in models.RunStatusTypes:
            run = self._run_factory(config=self._get_run_configs(experiment_id=experiment_id))
            endtime = int(time.time())
            actual = self.store.update_run_info(
                run.info.run_id, RunStatus.from_string(new_status_string), endtime
            )
            self.assertEqual(actual.status, new_status_string)
            self.assertEqual(actual.end_time, endtime)

    def test_restore_experiment(self):
        experiment_id = self._experiment_factory("helloexp")
        exp = self.store.get_experiment(experiment_id)
        self.assertEqual(exp.lifecycle_stage, entities.LifecycleStage.ACTIVE)

        experiment_id = exp.experiment_id
        self.store.delete_experiment(experiment_id)

        deleted = self.store.get_experiment(experiment_id)
        self.assertEqual(deleted.experiment_id, experiment_id)
        self.assertEqual(deleted.lifecycle_stage, entities.LifecycleStage.DELETED)

        self.store.restore_experiment(exp.experiment_id)
        restored = self.store.get_experiment(exp.experiment_id)
        self.assertEqual(restored.experiment_id, experiment_id)
        self.assertEqual(restored.lifecycle_stage, entities.LifecycleStage.ACTIVE)

    def test_delete_restore_run(self):
        run = self._run_factory()
        self.assertEqual(run.info.lifecycle_stage, entities.LifecycleStage.ACTIVE)

        with self.assertRaises(MlflowException) as e:
            self.store.restore_run(run.info.run_id)
        self.assertIn("must be in the 'deleted' state", e.exception.message)

        self.store.delete_run(run.info.run_id)
        with self.assertRaises(MlflowException) as e:
            self.store.delete_run(run.info.run_id)
        self.assertIn("must be in the 'active' state", e.exception.message)

        deleted = self.store.get_run(run.info.run_id)
        self.assertEqual(deleted.info.run_id, run.info.run_id)
        self.assertEqual(deleted.info.lifecycle_stage, entities.LifecycleStage.DELETED)

        self.store.restore_run(run.info.run_id)
        with self.assertRaises(MlflowException) as e:
            self.store.restore_run(run.info.run_id)
            self.assertIn("must be in the 'deleted' state", e.exception.message)
        restored = self.store.get_run(run.info.run_id)
        self.assertEqual(restored.info.run_id, run.info.run_id)
        self.assertEqual(restored.info.lifecycle_stage, entities.LifecycleStage.ACTIVE)

    def test_error_logging_to_deleted_run(self):
        exp = self._experiment_factory("error_logging")
        run_id = self._run_factory(self._get_run_configs(experiment_id=exp)).info.run_id

        self.store.delete_run(run_id)
        self.assertEqual(
            self.store.get_run(run_id).info.lifecycle_stage, entities.LifecycleStage.DELETED
        )
        with self.assertRaises(MlflowException) as e:
            self.store.log_param(run_id, entities.Param("p1345", "v1"))
        self.assertIn("must be in the 'active' state", e.exception.message)

        with self.assertRaises(MlflowException) as e:
            self.store.log_metric(run_id, entities.Metric("m1345", 1.0, 123, 0))
        self.assertIn("must be in the 'active' state", e.exception.message)

        with self.assertRaises(MlflowException) as e:
            self.store.set_tag(run_id, entities.RunTag("t1345", "tv1"))
        self.assertIn("must be in the 'active' state", e.exception.message)

        # restore this run and try again
        self.store.restore_run(run_id)
        self.assertEqual(
            self.store.get_run(run_id).info.lifecycle_stage, entities.LifecycleStage.ACTIVE
        )
        self.store.log_param(run_id, entities.Param("p1345", "v22"))
        self.store.log_metric(run_id, entities.Metric("m1345", 34.0, 85, 1))  # earlier timestamp
        self.store.set_tag(run_id, entities.RunTag("t1345", "tv44"))

        run = self.store.get_run(run_id)
        self.assertEqual(run.data.params, {"p1345": "v22"})
        self.assertEqual(run.data.metrics, {"m1345": 34.0})
        metric_history = self.store.get_metric_history(run_id, "m1345")
        self.assertEqual(len(metric_history), 1)
        metric_obj = metric_history[0]
        self.assertEqual(metric_obj.key, "m1345")
        self.assertEqual(metric_obj.value, 34.0)
        self.assertEqual(metric_obj.timestamp, 85)
        self.assertEqual(metric_obj.step, 1)
        self.assertTrue(set([("t1345", "tv44")]) <= set(run.data.tags.items()))

    # Tests for Search API
    def _search(
        self,
        experiment_id,
        filter_string=None,
        run_view_type=ViewType.ALL,
        max_results=SEARCH_MAX_RESULTS_DEFAULT,
    ):
        exps = [experiment_id] if isinstance(experiment_id, int) else experiment_id
        return [
            r.info.run_id
            for r in self.store.search_runs(exps, filter_string, run_view_type, max_results)
        ]

    def get_ordered_runs(self, order_clauses, experiment_id):
        return [
            r.data.tags[mlflow_tags.MLFLOW_RUN_NAME]
            for r in self.store.search_runs(
                experiment_ids=[experiment_id],
                filter_string="",
                run_view_type=ViewType.ALL,
                order_by=order_clauses,
            )
        ]

    def test_order_by_metric_tag_param(self):
        experiment_id = self.store.create_experiment("order_by_metric")

        def create_and_log_run(names):
            name = str(names[0]) + "/" + names[1]
            run_id = self.store.create_run(
                experiment_id,
                user_id="MrDuck",
                start_time=123,
                tags=[
                    entities.RunTag(mlflow_tags.MLFLOW_RUN_NAME, name),
                    entities.RunTag("metric", names[1]),
                ],
            ).info.run_id
            if names[0] is not None:
                self.store.log_metric(run_id, entities.Metric("x", float(names[0]), 1, 0))
                self.store.log_metric(run_id, entities.Metric("y", float(names[1]), 1, 0))
            self.store.log_param(run_id, entities.Param("metric", names[1]))
            return run_id

        # the expected order in ascending sort is :
        # inf > number > -inf > None > nan
        for names in zip(
            ["nan", None, "inf", "-inf", "-1000", "0", "0", "1000"],
            ["1", "2", "3", "4", "5", "6", "7", "8"],
        ):
            create_and_log_run(names)

        # asc/asc
        self.assertListEqual(
            ["-inf/4", "-1000/5", "0/6", "0/7", "1000/8", "inf/3", "None/2", "nan/1"],
            self.get_ordered_runs(["metrics.x asc", "metrics.y asc"], experiment_id),
        )

        self.assertListEqual(
            ["-inf/4", "-1000/5", "0/6", "0/7", "1000/8", "inf/3", "None/2", "nan/1"],
            self.get_ordered_runs(["metrics.x asc", "tag.metric asc"], experiment_id),
        )

        # asc/desc
        self.assertListEqual(
            ["-inf/4", "-1000/5", "0/7", "0/6", "1000/8", "inf/3", "None/2", "nan/1"],
            self.get_ordered_runs(["metrics.x asc", "metrics.y desc"], experiment_id),
        )

        self.assertListEqual(
            ["-inf/4", "-1000/5", "0/7", "0/6", "1000/8", "inf/3", "None/2", "nan/1"],
            self.get_ordered_runs(["metrics.x asc", "tag.metric desc"], experiment_id),
        )

        # desc / asc
        self.assertListEqual(
            ["inf/3", "1000/8", "0/6", "0/7", "-1000/5", "-inf/4", "nan/1", "None/2"],
            self.get_ordered_runs(["metrics.x desc", "metrics.y asc"], experiment_id),
        )

        # desc / desc
        self.assertListEqual(
            ["inf/3", "1000/8", "0/7", "0/6", "-1000/5", "-inf/4", "nan/1", "None/2"],
            self.get_ordered_runs(["metrics.x desc", "param.metric desc"], experiment_id),
        )

    def test_order_by_attributes(self):
        experiment_id = self.store.create_experiment("order_by_attributes")

        def create_run(start_time, end):
            return self.store.create_run(
                experiment_id,
                user_id="MrDuck",
                start_time=start_time,
                tags=[entities.RunTag(mlflow_tags.MLFLOW_RUN_NAME, end)],
            ).info.run_id

        start_time = 123
        for end in [234, None, 456, -123, 789, 123]:
            run_id = create_run(start_time, end)
            self.store.update_run_info(run_id, run_status=RunStatus.FINISHED, end_time=end)
            start_time += 1

        # asc
        self.assertListEqual(
            ["-123", "123", "234", "456", "789", None],
            self.get_ordered_runs(["attribute.end_time asc"], experiment_id),
        )

        # desc
        self.assertListEqual(
            ["789", "456", "234", "123", "-123", None],
            self.get_ordered_runs(["attribute.end_time desc"], experiment_id),
        )

        # Sort priority correctly handled
        self.assertListEqual(
            ["234", None, "456", "-123", "789", "123"],
            self.get_ordered_runs(
                ["attribute.start_time asc", "attribute.end_time desc"], experiment_id
            ),
        )

    def test_search_vanilla(self):
        exp = self._experiment_factory("search_vanilla")
        runs = [self._run_factory(self._get_run_configs(exp)).info.run_id for r in range(3)]

        six.assertCountEqual(self, runs, self._search(exp, run_view_type=ViewType.ALL))
        six.assertCountEqual(self, runs, self._search(exp, run_view_type=ViewType.ACTIVE_ONLY))
        six.assertCountEqual(self, [], self._search(exp, run_view_type=ViewType.DELETED_ONLY))

        first = runs[0]

        self.store.delete_run(first)
        six.assertCountEqual(self, runs, self._search(exp, run_view_type=ViewType.ALL))
        six.assertCountEqual(self, runs[1:], self._search(exp, run_view_type=ViewType.ACTIVE_ONLY))
        six.assertCountEqual(self, [first], self._search(exp, run_view_type=ViewType.DELETED_ONLY))

        self.store.restore_run(first)
        six.assertCountEqual(self, runs, self._search(exp, run_view_type=ViewType.ALL))
        six.assertCountEqual(self, runs, self._search(exp, run_view_type=ViewType.ACTIVE_ONLY))
        six.assertCountEqual(self, [], self._search(exp, run_view_type=ViewType.DELETED_ONLY))

    def test_search_params(self):
        experiment_id = self._experiment_factory("search_params")
        r1 = self._run_factory(self._get_run_configs(experiment_id)).info.run_id
        r2 = self._run_factory(self._get_run_configs(experiment_id)).info.run_id

        self.store.log_param(r1, entities.Param("generic_param", "p_val"))
        self.store.log_param(r2, entities.Param("generic_param", "p_val"))

        self.store.log_param(r1, entities.Param("generic_2", "some value"))
        self.store.log_param(r2, entities.Param("generic_2", "another value"))

        self.store.log_param(r1, entities.Param("p_a", "abc"))
        self.store.log_param(r2, entities.Param("p_b", "ABC"))

        # test search returns both runs
        filter_string = "params.generic_param = 'p_val'"
        six.assertCountEqual(self, [r1, r2], self._search(experiment_id, filter_string))

        # test search returns appropriate run (same key different values per run)
        filter_string = "params.generic_2 = 'some value'"
        six.assertCountEqual(self, [r1], self._search(experiment_id, filter_string))
        filter_string = "params.generic_2 = 'another value'"
        six.assertCountEqual(self, [r2], self._search(experiment_id, filter_string))

        filter_string = "params.generic_param = 'wrong_val'"
        six.assertCountEqual(self, [], self._search(experiment_id, filter_string))

        filter_string = "params.generic_param != 'p_val'"
        six.assertCountEqual(self, [], self._search(experiment_id, filter_string))

        filter_string = "params.generic_param != 'wrong_val'"
        six.assertCountEqual(self, [r1, r2], self._search(experiment_id, filter_string))
        filter_string = "params.generic_2 != 'wrong_val'"
        six.assertCountEqual(self, [r1, r2], self._search(experiment_id, filter_string))

        filter_string = "params.p_a = 'abc'"
        six.assertCountEqual(self, [r1], self._search(experiment_id, filter_string))

        filter_string = "params.p_b = 'ABC'"
        six.assertCountEqual(self, [r2], self._search(experiment_id, filter_string))

        filter_string = "params.generic_2 LIKE '%other%'"
        six.assertCountEqual(self, [r2], self._search(experiment_id, filter_string))

        filter_string = "params.generic_2 LIKE 'other%'"
        six.assertCountEqual(self, [], self._search(experiment_id, filter_string))

        filter_string = "params.generic_2 LIKE '%other'"
        six.assertCountEqual(self, [], self._search(experiment_id, filter_string))

        filter_string = "params.generic_2 LIKE 'other'"
        six.assertCountEqual(self, [], self._search(experiment_id, filter_string))

        filter_string = "params.generic_2 LIKE '%Other%'"
        six.assertCountEqual(self, [], self._search(experiment_id, filter_string))

        filter_string = "params.generic_2 ILIKE '%Other%'"
        six.assertCountEqual(self, [r2], self._search(experiment_id, filter_string))

    def test_search_tags(self):
        experiment_id = self._experiment_factory("search_tags")
        r1 = self._run_factory(self._get_run_configs(experiment_id)).info.run_id
        r2 = self._run_factory(self._get_run_configs(experiment_id)).info.run_id

        self.store.set_tag(r1, entities.RunTag("generic_tag", "p_val"))
        self.store.set_tag(r2, entities.RunTag("generic_tag", "p_val"))

        self.store.set_tag(r1, entities.RunTag("generic_2", "some value"))
        self.store.set_tag(r2, entities.RunTag("generic_2", "another value"))

        self.store.set_tag(r1, entities.RunTag("p_a", "abc"))
        self.store.set_tag(r2, entities.RunTag("p_b", "ABC"))

        # test search returns both runs
        six.assertCountEqual(
            self, [r1, r2], self._search(experiment_id, filter_string="tags.generic_tag = 'p_val'")
        )
        # test search returns appropriate run (same key different values per run)
        six.assertCountEqual(
            self, [r1], self._search(experiment_id, filter_string="tags.generic_2 = 'some value'")
        )
        six.assertCountEqual(
            self,
            [r2],
            self._search(experiment_id, filter_string="tags.generic_2 = 'another value'"),
        )
        six.assertCountEqual(
            self, [], self._search(experiment_id, filter_string="tags.generic_tag = 'wrong_val'")
        )
        six.assertCountEqual(
            self, [], self._search(experiment_id, filter_string="tags.generic_tag != 'p_val'")
        )
        six.assertCountEqual(
            self,
            [r1, r2],
            self._search(experiment_id, filter_string="tags.generic_tag != 'wrong_val'"),
        )
        six.assertCountEqual(
            self,
            [r1, r2],
            self._search(experiment_id, filter_string="tags.generic_2 != 'wrong_val'"),
        )
        six.assertCountEqual(
            self, [r1], self._search(experiment_id, filter_string="tags.p_a = 'abc'")
        )
        six.assertCountEqual(
            self, [r2], self._search(experiment_id, filter_string="tags.p_b = 'ABC'")
        )
        six.assertCountEqual(
            self, [r2], self._search(experiment_id, filter_string="tags.generic_2 LIKE '%other%'")
        )
        six.assertCountEqual(
            self, [], self._search(experiment_id, filter_string="tags.generic_2 LIKE '%Other%'")
        )
        six.assertCountEqual(
            self, [], self._search(experiment_id, filter_string="tags.generic_2 LIKE 'other%'")
        )
        six.assertCountEqual(
            self, [], self._search(experiment_id, filter_string="tags.generic_2 LIKE '%other'")
        )
        six.assertCountEqual(
            self, [], self._search(experiment_id, filter_string="tags.generic_2 LIKE 'other'")
        )
        six.assertCountEqual(
            self, [r2], self._search(experiment_id, filter_string="tags.generic_2 ILIKE '%Other%'")
        )
        six.assertCountEqual(
            self,
            [r2],
            self._search(
                experiment_id,
                filter_string="tags.generic_2 ILIKE '%Other%' " "and tags.generic_tag = 'p_val'",
            ),
        )
        six.assertCountEqual(
            self,
            [r2],
            self._search(
                experiment_id,
                filter_string="tags.generic_2 ILIKE '%Other%' and "
                "tags.generic_tag ILIKE 'p_val'",
            ),
        )

    def test_search_metrics(self):
        experiment_id = self._experiment_factory("search_metric")
        r1 = self._run_factory(self._get_run_configs(experiment_id)).info.run_id
        r2 = self._run_factory(self._get_run_configs(experiment_id)).info.run_id

        self.store.log_metric(r1, entities.Metric("common", 1.0, 1, 0))
        self.store.log_metric(r2, entities.Metric("common", 1.0, 1, 0))

        self.store.log_metric(r1, entities.Metric("measure_a", 1.0, 1, 0))
        self.store.log_metric(r2, entities.Metric("measure_a", 200.0, 2, 0))
        self.store.log_metric(r2, entities.Metric("measure_a", 400.0, 3, 0))

        self.store.log_metric(r1, entities.Metric("m_a", 2.0, 2, 0))
        self.store.log_metric(r2, entities.Metric("m_b", 3.0, 2, 0))
        self.store.log_metric(r2, entities.Metric("m_b", 4.0, 8, 0))  # this is last timestamp
        self.store.log_metric(r2, entities.Metric("m_b", 8.0, 3, 0))

        filter_string = "metrics.common = 1.0"
        six.assertCountEqual(self, [r1, r2], self._search(experiment_id, filter_string))

        filter_string = "metrics.common > 0.0"
        six.assertCountEqual(self, [r1, r2], self._search(experiment_id, filter_string))

        filter_string = "metrics.common >= 0.0"
        six.assertCountEqual(self, [r1, r2], self._search(experiment_id, filter_string))

        filter_string = "metrics.common < 4.0"
        six.assertCountEqual(self, [r1, r2], self._search(experiment_id, filter_string))

        filter_string = "metrics.common <= 4.0"
        six.assertCountEqual(self, [r1, r2], self._search(experiment_id, filter_string))

        filter_string = "metrics.common != 1.0"
        six.assertCountEqual(self, [], self._search(experiment_id, filter_string))

        filter_string = "metrics.common >= 3.0"
        six.assertCountEqual(self, [], self._search(experiment_id, filter_string))

        filter_string = "metrics.common <= 0.75"
        six.assertCountEqual(self, [], self._search(experiment_id, filter_string))

        # tests for same metric name across runs with different values and timestamps
        filter_string = "metrics.measure_a > 0.0"
        six.assertCountEqual(self, [r1, r2], self._search(experiment_id, filter_string))

        filter_string = "metrics.measure_a < 50.0"
        six.assertCountEqual(self, [r1], self._search(experiment_id, filter_string))

        filter_string = "metrics.measure_a < 1000.0"
        six.assertCountEqual(self, [r1, r2], self._search(experiment_id, filter_string))

        filter_string = "metrics.measure_a != -12.0"
        six.assertCountEqual(self, [r1, r2], self._search(experiment_id, filter_string))

        filter_string = "metrics.measure_a > 50.0"
        six.assertCountEqual(self, [r2], self._search(experiment_id, filter_string))

        filter_string = "metrics.measure_a = 1.0"
        six.assertCountEqual(self, [r1], self._search(experiment_id, filter_string))

        filter_string = "metrics.measure_a = 400.0"
        six.assertCountEqual(self, [r2], self._search(experiment_id, filter_string))

        # test search with unique metric keys
        filter_string = "metrics.m_a > 1.0"
        six.assertCountEqual(self, [r1], self._search(experiment_id, filter_string))

        filter_string = "metrics.m_b > 1.0"
        six.assertCountEqual(self, [r2], self._search(experiment_id, filter_string))

        # there is a recorded metric this threshold but not last timestamp
        filter_string = "metrics.m_b > 5.0"
        six.assertCountEqual(self, [], self._search(experiment_id, filter_string))

        # metrics matches last reported timestamp for 'm_b'
        filter_string = "metrics.m_b = 4.0"
        six.assertCountEqual(self, [r2], self._search(experiment_id, filter_string))

    def test_search_attrs(self):
        e1 = self._experiment_factory("search_attributes_1")
        r1 = self._run_factory(self._get_run_configs(experiment_id=e1)).info.run_id

        e2 = self._experiment_factory("search_attrs_2")
        r2 = self._run_factory(self._get_run_configs(experiment_id=e2)).info.run_id

        filter_string = ""
        six.assertCountEqual(self, [r1, r2], self._search([e1, e2], filter_string))

        filter_string = "attribute.status != 'blah'"
        six.assertCountEqual(self, [r1, r2], self._search([e1, e2], filter_string))

        filter_string = "attribute.status = '{}'".format(RunStatus.to_string(RunStatus.RUNNING))
        six.assertCountEqual(self, [r1, r2], self._search([e1, e2], filter_string))

        # change status for one of the runs
        self.store.update_run_info(r2, RunStatus.FAILED, 300)

        filter_string = "attribute.status = 'RUNNING'"
        six.assertCountEqual(self, [r1], self._search([e1, e2], filter_string))

        filter_string = "attribute.status = 'FAILED'"
        six.assertCountEqual(self, [r2], self._search([e1, e2], filter_string))

        filter_string = "attribute.status != 'SCHEDULED'"
        six.assertCountEqual(self, [r1, r2], self._search([e1, e2], filter_string))

        filter_string = "attribute.status = 'SCHEDULED'"
        six.assertCountEqual(self, [], self._search([e1, e2], filter_string))

        filter_string = "attribute.status = 'KILLED'"
        six.assertCountEqual(self, [], self._search([e1, e2], filter_string))

        filter_string = "attr.artifact_uri = '{}/{}/{}/artifacts'".format(ARTIFACT_URI, e1, r1)
        six.assertCountEqual(self, [r1], self._search([e1, e2], filter_string))

        filter_string = "attr.artifact_uri = '{}/{}/{}/artifacts'".format(ARTIFACT_URI, e2, r1)
        six.assertCountEqual(self, [], self._search([e1, e2], filter_string))

        filter_string = "attribute.artifact_uri = 'random_artifact_path'"
        six.assertCountEqual(self, [], self._search([e1, e2], filter_string))

        filter_string = "attribute.artifact_uri != 'random_artifact_path'"
        six.assertCountEqual(self, [r1, r2], self._search([e1, e2], filter_string))

        filter_string = "attribute.artifact_uri LIKE '%{}%'".format(r1)
        six.assertCountEqual(self, [r1], self._search([e1, e2], filter_string))

        filter_string = "attribute.artifact_uri LIKE '%{}%'".format(r1[:16])
        six.assertCountEqual(self, [r1], self._search([e1, e2], filter_string))

        filter_string = "attribute.artifact_uri LIKE '%{}%'".format(r1[-16:])
        six.assertCountEqual(self, [r1], self._search([e1, e2], filter_string))

        filter_string = "attribute.artifact_uri LIKE '%{}%'".format(r1.upper())
        six.assertCountEqual(self, [], self._search([e1, e2], filter_string))

        filter_string = "attribute.artifact_uri ILIKE '%{}%'".format(r1.upper())
        six.assertCountEqual(self, [r1], self._search([e1, e2], filter_string))

        filter_string = "attribute.artifact_uri ILIKE '%{}%'".format(r1[:16].upper())
        six.assertCountEqual(self, [r1], self._search([e1, e2], filter_string))

        filter_string = "attribute.artifact_uri ILIKE '%{}%'".format(r1[-16:].upper())
        six.assertCountEqual(self, [r1], self._search([e1, e2], filter_string))

        for (k, v) in {
            "experiment_id": e1,
            "lifecycle_stage": "ACTIVE",
            "run_id": r1,
            "run_uuid": r2,
        }.items():
            with self.assertRaises(MlflowException) as e:
                self._search([e1, e2], "attribute.{} = '{}'".format(k, v))
            self.assertIn("Invalid attribute key", e.exception.message)

    def test_search_full(self):
        experiment_id = self._experiment_factory("search_params")
        r1 = self._run_factory(self._get_run_configs(experiment_id)).info.run_id
        r2 = self._run_factory(self._get_run_configs(experiment_id)).info.run_id

        self.store.log_param(r1, entities.Param("generic_param", "p_val"))
        self.store.log_param(r2, entities.Param("generic_param", "p_val"))

        self.store.log_param(r1, entities.Param("p_a", "abc"))
        self.store.log_param(r2, entities.Param("p_b", "ABC"))

        self.store.log_metric(r1, entities.Metric("common", 1.0, 1, 0))
        self.store.log_metric(r2, entities.Metric("common", 1.0, 1, 0))

        self.store.log_metric(r1, entities.Metric("m_a", 2.0, 2, 0))
        self.store.log_metric(r2, entities.Metric("m_b", 3.0, 2, 0))
        self.store.log_metric(r2, entities.Metric("m_b", 4.0, 8, 0))
        self.store.log_metric(r2, entities.Metric("m_b", 8.0, 3, 0))

        filter_string = "params.generic_param = 'p_val' and metrics.common = 1.0"
        six.assertCountEqual(self, [r1, r2], self._search(experiment_id, filter_string))

        # all params and metrics match
        filter_string = (
            "params.generic_param = 'p_val' and metrics.common = 1.0 " "and metrics.m_a > 1.0"
        )
        six.assertCountEqual(self, [r1], self._search(experiment_id, filter_string))

        filter_string = (
            "params.generic_param = 'p_val' and metrics.common = 1.0 "
            "and metrics.m_a > 1.0 and params.p_a LIKE 'a%'"
        )
        six.assertCountEqual(self, [r1], self._search(experiment_id, filter_string))

        filter_string = (
            "params.generic_param = 'p_val' and metrics.common = 1.0 "
            "and metrics.m_a > 1.0 and params.p_a LIKE 'A%'"
        )
        six.assertCountEqual(self, [], self._search(experiment_id, filter_string))

        filter_string = (
            "params.generic_param = 'p_val' and metrics.common = 1.0 "
            "and metrics.m_a > 1.0 and params.p_a ILIKE 'A%'"
        )
        six.assertCountEqual(self, [r1], self._search(experiment_id, filter_string))

        # test with mismatch param
        filter_string = (
            "params.random_bad_name = 'p_val' and metrics.common = 1.0 " "and metrics.m_a > 1.0"
        )
        six.assertCountEqual(self, [], self._search(experiment_id, filter_string))

        # test with mismatch metric
        filter_string = (
            "params.generic_param = 'p_val' and metrics.common = 1.0 " "and metrics.m_a > 100.0"
        )
        six.assertCountEqual(self, [], self._search(experiment_id, filter_string))

    def test_search_with_max_results(self):
        exp = self._experiment_factory("search_with_max_results")
        runs = [
            self._run_factory(self._get_run_configs(exp, start_time=r)).info.run_id
            for r in range(1200)
        ]
        # reverse the ordering, since we created in increasing order of start_time
        runs.reverse()

        assert runs[:1000] == self._search(exp)
        for n in [0, 1, 2, 4, 8, 10, 20, 50, 100, 500, 1000, 1200, 2000]:
            assert runs[: min(1200, n)] == self._search(exp, max_results=n)

        with self.assertRaises(MlflowException) as e:
            self._search(exp, max_results=int(1e10))
        self.assertIn("Invalid value for request parameter max_results. It ", e.exception.message)

    def test_search_with_deterministic_max_results(self):
        exp = self._experiment_factory("test_search_with_deterministic_max_results")
        # Create 10 runs with the same start_time.
        # Sort based on run_id
        runs = sorted(
            [
                self._run_factory(self._get_run_configs(exp, start_time=10)).info.run_id
                for r in range(10)
            ]
        )
        for n in [0, 1, 2, 4, 8, 10, 20]:
            assert runs[: min(10, n)] == self._search(exp, max_results=n)

    def test_search_runs_pagination(self):
        exp = self._experiment_factory("test_search_runs_pagination")
        # test returned token behavior
        runs = sorted(
            [
                self._run_factory(self._get_run_configs(exp, start_time=10)).info.run_id
                for r in range(10)
            ]
        )
        result = self.store.search_runs([exp], None, ViewType.ALL, max_results=4)
        assert [r.info.run_id for r in result] == runs[0:4]
        assert result.token is not None
        result = self.store.search_runs(
            [exp], None, ViewType.ALL, max_results=4, page_token=result.token
        )
        assert [r.info.run_id for r in result] == runs[4:8]
        assert result.token is not None
        result = self.store.search_runs(
            [exp], None, ViewType.ALL, max_results=4, page_token=result.token
        )
        assert [r.info.run_id for r in result] == runs[8:]
        assert result.token is None

    def test_log_batch(self):
        experiment_id = self._experiment_factory("log_batch")
        run_id = self._run_factory(self._get_run_configs(experiment_id)).info.run_id
        metric_entities = [Metric("m1", 0.87, 12345, 0), Metric("m2", 0.49, 12345, 1)]
        param_entities = [Param("p1", "p1val"), Param("p2", "p2val")]
        tag_entities = [RunTag("t1", "t1val"), RunTag("t2", "t2val")]
        self.store.log_batch(
            run_id=run_id, metrics=metric_entities, params=param_entities, tags=tag_entities
        )
        run = self.store.get_run(run_id)
        assert run.data.tags == {"t1": "t1val", "t2": "t2val"}
        assert run.data.params == {"p1": "p1val", "p2": "p2val"}
        metric_histories = sum(
            [self.store.get_metric_history(run_id, key) for key in run.data.metrics], []
        )
        metrics = [(m.key, m.value, m.timestamp, m.step) for m in metric_histories]
        assert set(metrics) == set([("m1", 0.87, 12345, 0), ("m2", 0.49, 12345, 1)])

    def test_log_batch_limits(self):
        # Test that log batch at the maximum allowed request size succeeds (i.e doesn't hit
        # SQL limitations, etc)
        experiment_id = self._experiment_factory("log_batch_limits")
        run_id = self._run_factory(self._get_run_configs(experiment_id)).info.run_id
        metric_tuples = [("m%s" % i, i, 12345, i * 2) for i in range(1000)]
        metric_entities = [Metric(*metric_tuple) for metric_tuple in metric_tuples]
        self.store.log_batch(run_id=run_id, metrics=metric_entities, params=[], tags=[])
        run = self.store.get_run(run_id)
        metric_histories = sum(
            [self.store.get_metric_history(run_id, key) for key in run.data.metrics], []
        )
        metrics = [(m.key, m.value, m.timestamp, m.step) for m in metric_histories]
        assert set(metrics) == set(metric_tuples)

    def test_log_batch_param_overwrite_disallowed(self):
        # Test that attempting to overwrite a param via log_batch results in an exception and that
        # no partial data is logged
        run = self._run_factory()
        tkey = "my-param"
        param = entities.Param(tkey, "orig-val")
        self.store.log_param(run.info.run_id, param)

        overwrite_param = entities.Param(tkey, "newval")
        tag = entities.RunTag("tag-key", "tag-val")
        metric = entities.Metric("metric-key", 3.0, 12345, 0)
        with self.assertRaises(MlflowException) as e:
            self.store.log_batch(
                run.info.run_id, metrics=[metric], params=[overwrite_param], tags=[tag]
            )
        self.assertIn("Changing param values is not allowed. Param with key=", e.exception.message)
        assert e.exception.error_code == ErrorCode.Name(INVALID_PARAMETER_VALUE)
        self._verify_logged(self.store, run.info.run_id, metrics=[], params=[param], tags=[])

    def test_log_batch_param_overwrite_disallowed_single_req(self):
        # Test that attempting to overwrite a param via log_batch results in an exception
        run = self._run_factory()
        pkey = "common-key"
        param0 = entities.Param(pkey, "orig-val")
        param1 = entities.Param(pkey, "newval")
        tag = entities.RunTag("tag-key", "tag-val")
        metric = entities.Metric("metric-key", 3.0, 12345, 0)
        with self.assertRaises(MlflowException) as e:
            self.store.log_batch(
                run.info.run_id, metrics=[metric], params=[param0, param1], tags=[tag]
            )
        self.assertIn("Changing param values is not allowed. Param with key=", e.exception.message)
        assert e.exception.error_code == ErrorCode.Name(INVALID_PARAMETER_VALUE)
        self._verify_logged(self.store, run.info.run_id, metrics=[], params=[param0], tags=[])

    def test_log_batch_accepts_empty_payload(self):
        run = self._run_factory()
        self.store.log_batch(run.info.run_id, metrics=[], params=[], tags=[])
        self._verify_logged(self.store, run.info.run_id, metrics=[], params=[], tags=[])

    def test_log_batch_internal_error(self):
        # Verify that internal errors during the DB save step for log_batch result in
        # MlflowExceptions
        run = self._run_factory()

        def _raise_exception_fn(*args, **kwargs):  # pylint: disable=unused-argument
            raise Exception("Some internal error")

        package = "mlflow.store.tracking.sqlalchemy_store.SqlAlchemyStore"
        with mock.patch(package + ".log_metric") as metric_mock, mock.patch(
            package + ".log_param"
        ) as param_mock, mock.patch(package + ".set_tag") as tags_mock:
            metric_mock.side_effect = _raise_exception_fn
            param_mock.side_effect = _raise_exception_fn
            tags_mock.side_effect = _raise_exception_fn
            for kwargs in [
                {"metrics": [Metric("a", 3, 1, 0)]},
                {"params": [Param("b", "c")]},
                {"tags": [RunTag("c", "d")]},
            ]:
                log_batch_kwargs = {"metrics": [], "params": [], "tags": []}
                log_batch_kwargs.update(kwargs)
                with self.assertRaises(MlflowException) as e:
                    self.store.log_batch(run.info.run_id, **log_batch_kwargs)
                self.assertIn(str(e.exception.message), "Some internal error")

    def test_log_batch_nonexistent_run(self):
        nonexistent_run_id = uuid.uuid4().hex
        with self.assertRaises(MlflowException) as e:
            self.store.log_batch(nonexistent_run_id, [], [], [])
        assert e.exception.error_code == ErrorCode.Name(RESOURCE_DOES_NOT_EXIST)
        assert "Run with id=%s not found" % nonexistent_run_id in e.exception.message

    def test_log_batch_params_idempotency(self):
        run = self._run_factory()
        params = [Param("p-key", "p-val")]
        self.store.log_batch(run.info.run_id, metrics=[], params=params, tags=[])
        self.store.log_batch(run.info.run_id, metrics=[], params=params, tags=[])
        self._verify_logged(self.store, run.info.run_id, metrics=[], params=params, tags=[])

    def test_log_batch_tags_idempotency(self):
        run = self._run_factory()
        self.store.log_batch(
            run.info.run_id, metrics=[], params=[], tags=[RunTag("t-key", "t-val")]
        )
        self.store.log_batch(
            run.info.run_id, metrics=[], params=[], tags=[RunTag("t-key", "t-val")]
        )
        self._verify_logged(
            self.store, run.info.run_id, metrics=[], params=[], tags=[RunTag("t-key", "t-val")]
        )

    def test_log_batch_allows_tag_overwrite(self):
        run = self._run_factory()
        self.store.log_batch(run.info.run_id, metrics=[], params=[], tags=[RunTag("t-key", "val")])
        self.store.log_batch(
            run.info.run_id, metrics=[], params=[], tags=[RunTag("t-key", "newval")]
        )
        self._verify_logged(
            self.store, run.info.run_id, metrics=[], params=[], tags=[RunTag("t-key", "newval")]
        )

    def test_log_batch_allows_tag_overwrite_single_req(self):
        run = self._run_factory()
        tags = [RunTag("t-key", "val"), RunTag("t-key", "newval")]
        self.store.log_batch(run.info.run_id, metrics=[], params=[], tags=tags)
        self._verify_logged(self.store, run.info.run_id, metrics=[], params=[], tags=[tags[-1]])

    def test_log_batch_same_metric_repeated_single_req(self):
        run = self._run_factory()
        metric0 = Metric(key="metric-key", value=1, timestamp=2, step=0)
        metric1 = Metric(key="metric-key", value=2, timestamp=3, step=0)
        self.store.log_batch(run.info.run_id, params=[], metrics=[metric0, metric1], tags=[])
        self._verify_logged(
            self.store, run.info.run_id, params=[], metrics=[metric0, metric1], tags=[]
        )

    def test_log_batch_same_metric_repeated_multiple_reqs(self):
        run = self._run_factory()
        metric0 = Metric(key="metric-key", value=1, timestamp=2, step=0)
        metric1 = Metric(key="metric-key", value=2, timestamp=3, step=0)
        self.store.log_batch(run.info.run_id, params=[], metrics=[metric0], tags=[])
        self._verify_logged(self.store, run.info.run_id, params=[], metrics=[metric0], tags=[])
        self.store.log_batch(run.info.run_id, params=[], metrics=[metric1], tags=[])
        self._verify_logged(
            self.store, run.info.run_id, params=[], metrics=[metric0, metric1], tags=[]
        )

    def test_upgrade_cli_idempotence(self):
        # Repeatedly run `mlflow db upgrade` against our database, verifying that the command
        # succeeds and that the DB has the latest schema
        engine = sqlalchemy.create_engine(self.db_url)
        assert _get_schema_version(engine) == _get_latest_schema_revision()
        for _ in range(3):
            invoke_cli_runner(mlflow.db.commands, ["upgrade", self.db_url])
            assert _get_schema_version(engine) == _get_latest_schema_revision()

    def test_metrics_materialization_upgrade_succeeds_and_produces_expected_latest_metric_values(
        self,
    ):
        """
        Tests the ``89d4b8295536_create_latest_metrics_table`` migration by migrating and querying
        the MLflow Tracking SQLite database located at
        /mlflow/tests/resources/db/db_version_7ac759974ad8_with_metrics.sql. This database contains
        metric entries populated by the following metrics generation script:
        https://gist.github.com/dbczumar/343173c6b8982a0cc9735ff19b5571d9.

        First, the database is upgraded from its HEAD revision of
        ``7ac755974ad8_update_run_tags_with_larger_limit`` to the latest revision via
        ``mlflow db upgrade``.

        Then, the test confirms that the metric entries returned by calls
        to ``SqlAlchemyStore.get_run()`` are consistent between the latest revision and the
        ``7ac755974ad8_update_run_tags_with_larger_limit`` revision. This is confirmed by
        invoking ``SqlAlchemyStore.get_run()`` for each run id that is present in the upgraded
        database and comparing the resulting runs' metric entries to a JSON dump taken from the
        SQLite database prior to the upgrade (located at
        mlflow/tests/resources/db/db_version_7ac759974ad8_with_metrics_expected_values.json).
        This JSON dump can be replicated by installing MLflow version 1.2.0 and executing the
        following code from the directory containing this test suite:

        >>> import json
        >>> import mlflow
        >>> from mlflow.tracking.client import MlflowClient
        >>> mlflow.set_tracking_uri(
        ...     "sqlite:///../../resources/db/db_version_7ac759974ad8_with_metrics.sql")
        >>> client = MlflowClient()
        >>> summary_metrics = {
        ...     run.info.run_id: run.data.metrics for run
        ...     in client.search_runs(experiment_ids="0")
        ... }
        >>> with open("dump.json", "w") as dump_file:
        >>>     json.dump(summary_metrics, dump_file, indent=4)
        """
        current_dir = os.path.dirname(os.path.abspath(__file__))
        db_resources_path = os.path.normpath(
            os.path.join(current_dir, os.pardir, os.pardir, "resources", "db")
        )
        expected_metric_values_path = os.path.join(
            db_resources_path, "db_version_7ac759974ad8_with_metrics_expected_values.json"
        )
        with TempDir() as tmp_db_dir:
            db_path = tmp_db_dir.path("tmp_db.sql")
            db_url = "sqlite:///" + db_path
            shutil.copyfile(
                src=os.path.join(db_resources_path, "db_version_7ac759974ad8_with_metrics.sql"),
                dst=db_path,
            )

            invoke_cli_runner(mlflow.db.commands, ["upgrade", db_url])
            store = self._get_store(db_uri=db_url)
            with open(expected_metric_values_path, "r") as f:
                expected_metric_values = json.load(f)

            for run_id, expected_metrics in expected_metric_values.items():
                fetched_run = store.get_run(run_id=run_id)
                assert fetched_run.data.metrics == expected_metrics

    def _generate_large_data(self, nb_runs=1000):
        experiment_id = self.store.create_experiment("test_experiment")

        current_run = 0

        run_ids = []
        metrics_list = []
        tags_list = []
        params_list = []
        latest_metrics_list = []

        for _ in range(nb_runs):
            run_id = self.store.create_run(
                experiment_id=experiment_id, start_time=current_run, tags=(), user_id="Anderson"
            ).info.run_uuid

            run_ids.append(run_id)

            for i in range(100):
                metric = {
                    "key": "mkey_%s" % i,
                    "value": i,
                    "timestamp": i * 2,
                    "step": i * 3,
                    "is_nan": 0,
                    "run_uuid": run_id,
                }
                metrics_list.append(metric)
                tag = {
                    "key": "tkey_%s" % i,
                    "value": "tval_%s" % (current_run % 10),
                    "run_uuid": run_id,
                }
                tags_list.append(tag)
                param = {
                    "key": "pkey_%s" % i,
                    "value": "pval_%s" % ((current_run + 1) % 11),
                    "run_uuid": run_id,
                }
                params_list.append(param)
            latest_metrics_list.append(
                {
                    "key": "mkey_0",
                    "value": current_run,
                    "timestamp": 100 * 2,
                    "step": 100 * 3,
                    "is_nan": 0,
                    "run_uuid": run_id,
                }
            )
            current_run += 1
        metrics = pd.DataFrame(metrics_list)
        metrics.to_sql("metrics", self.store.engine, if_exists="append", index=False)
        params = pd.DataFrame(params_list)
        params.to_sql("params", self.store.engine, if_exists="append", index=False)
        tags = pd.DataFrame(tags_list)
        tags.to_sql("tags", self.store.engine, if_exists="append", index=False)
        pd.DataFrame(latest_metrics_list).to_sql(
            "latest_metrics", self.store.engine, if_exists="append", index=False
        )
        return experiment_id, run_ids

    def test_search_runs_returns_expected_results_with_large_experiment(self):
        """
        This case tests the SQLAlchemyStore implementation of the SearchRuns API to ensure
        that search queries over an experiment containing many runs, each with a large number
        of metrics, parameters, and tags, are performant and return the expected results.
        """
        experiment_id, run_ids = self._generate_large_data()

        run_results = self.store.search_runs([experiment_id], None, ViewType.ALL, max_results=100)
        assert len(run_results) == 100
        # runs are sorted by desc start_time
        self.assertListEqual(
            [run.info.run_id for run in run_results], list(reversed(run_ids[900:]))
        )

    def test_search_runs_correctly_filters_large_data(self):
        experiment_id, _ = self._generate_large_data(1000)

        run_results = self.store.search_runs(
            [experiment_id],
            "metrics.mkey_0 < 26 and metrics.mkey_0 > 5 ",
            ViewType.ALL,
            max_results=50,
        )
        assert len(run_results) == 20

        run_results = self.store.search_runs(
            [experiment_id],
            "metrics.mkey_0 < 26 and metrics.mkey_0 > 5 " "and tags.tkey_0 = 'tval_0' ",
            ViewType.ALL,
            max_results=10,
        )
        assert len(run_results) == 2  # 20 runs between 9 and 26, 2 of which have a 0 tkey_0 value

        run_results = self.store.search_runs(
            [experiment_id],
            "metrics.mkey_0 < 26 and metrics.mkey_0 > 5 "
            "and tags.tkey_0 = 'tval_0' "
            "and params.pkey_0 = 'pval_0'",
            ViewType.ALL,
            max_results=5,
        )
        assert len(run_results) == 1  # 2 runs on previous request, 1 of which has a 0 pkey_0 value

    def test_search_runs_keep_all_runs_when_sorting(self):
        experiment_id = self.store.create_experiment("test_experiment1")

        r1 = self.store.create_run(
            experiment_id=experiment_id, start_time=0, tags=(), user_id="Me"
        ).info.run_uuid
        r2 = self.store.create_run(
            experiment_id=experiment_id, start_time=0, tags=(), user_id="Me"
        ).info.run_uuid
        self.store.set_tag(r1, RunTag(key="t1", value="1"))
        self.store.set_tag(r1, RunTag(key="t2", value="1"))
        self.store.set_tag(r2, RunTag(key="t2", value="1"))

        run_results = self.store.search_runs(
            [experiment_id], None, ViewType.ALL, max_results=1000, order_by=["tag.t1"]
        )
        assert len(run_results) == 2


def test_sqlalchemy_store_behaves_as_expected_with_inmemory_sqlite_db():
    store = SqlAlchemyStore("sqlite:///:memory:", ARTIFACT_URI)
    experiment_id = store.create_experiment(name="exp1")
    run = store.create_run(experiment_id=experiment_id, user_id="user", start_time=0, tags=[])
    run_id = run.info.run_id
    metric = entities.Metric("mymetric", 1, 0, 0)
    store.log_metric(run_id=run_id, metric=metric)
    param = entities.Param("myparam", "A")
    store.log_param(run_id=run_id, param=param)
    fetched_run = store.get_run(run_id=run_id)
    assert fetched_run.info.run_id == run_id
    assert metric.key in fetched_run.data.metrics
    assert param.key in fetched_run.data.params


class TestSqlAlchemyStoreSqliteMigratedDB(TestSqlAlchemyStoreSqlite):
    """
    Test case where user has an existing DB with schema generated before MLflow 1.0,
    then migrates their DB. TODO: update this test in MLflow 1.1 to use InitialBase from
    mlflow.store.db.initial_models.
    """

    def setUp(self):
        fd, self.temp_dbfile = tempfile.mkstemp()
        os.close(fd)
        self.db_url = "%s%s" % (DB_URI, self.temp_dbfile)
        engine = sqlalchemy.create_engine(self.db_url)
        InitialBase.metadata.create_all(engine)
        invoke_cli_runner(mlflow.db.commands, ["upgrade", self.db_url])
        self.store = SqlAlchemyStore(self.db_url, ARTIFACT_URI)

    def tearDown(self):
        os.remove(self.temp_dbfile)


@pytest.mark.release
class TestSqlAlchemyStoreMysqlDb(TestSqlAlchemyStoreSqlite):
    """
    Run tests against a MySQL database
    """

    DEFAULT_MYSQL_PORT = 3306

    def setUp(self):
        os.environ[MLFLOW_SQLALCHEMYSTORE_POOL_SIZE] = "2"
        os.environ[MLFLOW_SQLALCHEMYSTORE_MAX_OVERFLOW] = "1"
        db_username = os.environ.get("MYSQL_TEST_USERNAME")
        db_password = os.environ.get("MYSQL_TEST_PASSWORD")
        db_port = (
            int(os.environ["MYSQL_TEST_PORT"])
            if "MYSQL_TEST_PORT" in os.environ
            else TestSqlAlchemyStoreMysqlDb.DEFAULT_MYSQL_PORT
        )
        if db_username is None or db_password is None:
            raise Exception(
                "Username and password for database tests must be specified via the "
                "MYSQL_TEST_USERNAME and MYSQL_TEST_PASSWORD environment variables. "
                "environment variable. In posix shells, you can rerun your test command "
                "with the environment variables set, e.g: MYSQL_TEST_USERNAME=your_username "
                "MYSQL_TEST_PASSWORD=your_password <your-test-command>. You may optionally "
                "specify a database port via MYSQL_TEST_PORT (default is 3306)."
            )
        self._db_name = "test_sqlalchemy_store_%s" % uuid.uuid4().hex[:5]
        db_server_url = "mysql://%s:%s@localhost:%s" % (db_username, db_password, db_port)
        self._engine = sqlalchemy.create_engine(db_server_url)
        self._engine.execute("CREATE DATABASE %s" % self._db_name)
        self.db_url = "%s/%s" % (db_server_url, self._db_name)
        self.store = self._get_store(self.db_url)

    def tearDown(self):
        self._engine.execute("DROP DATABASE %s" % self._db_name)

    def test_log_many_entities(self):
        """
        Sanity check: verify that we can log a reasonable number of entities without failures due
        to connection leaks etc.
        """
        run = self._run_factory()
        for i in range(100):
            self.store.log_metric(run.info.run_id, entities.Metric("key", i, i * 2, i * 3))
            self.store.log_param(run.info.run_id, entities.Param("pkey-%s" % i, "pval-%s" % i))
            self.store.set_tag(run.info.run_id, entities.RunTag("tkey-%s" % i, "tval-%s" % i))


@mock.patch("sqlalchemy.orm.session.Session", spec=True)
class TestZeroValueInsertion(unittest.TestCase):
    def test_set_zero_value_insertion_for_autoincrement_column_MYSQL(self, mock_session):
        mock_store = mock.Mock(SqlAlchemyStore)
        mock_store.db_type = MYSQL
        SqlAlchemyStore._set_zero_value_insertion_for_autoincrement_column(mock_store, mock_session)
        mock_session.execute.assert_called_with("SET @@SESSION.sql_mode='NO_AUTO_VALUE_ON_ZERO';")

    def test_set_zero_value_insertion_for_autoincrement_column_MSSQL(self, mock_session):
        mock_store = mock.Mock(SqlAlchemyStore)
        mock_store.db_type = MSSQL
        SqlAlchemyStore._set_zero_value_insertion_for_autoincrement_column(mock_store, mock_session)
        mock_session.execute.assert_called_with("SET IDENTITY_INSERT experiments ON;")

    def test_unset_zero_value_insertion_for_autoincrement_column_MYSQL(self, mock_session):
        mock_store = mock.Mock(SqlAlchemyStore)
        mock_store.db_type = MYSQL
        SqlAlchemyStore._unset_zero_value_insertion_for_autoincrement_column(
            mock_store, mock_session
        )
        mock_session.execute.assert_called_with("SET @@SESSION.sql_mode='';")

    def test_unset_zero_value_insertion_for_autoincrement_column_MSSQL(self, mock_session):
        mock_store = mock.Mock(SqlAlchemyStore)
        mock_store.db_type = MSSQL
        SqlAlchemyStore._unset_zero_value_insertion_for_autoincrement_column(
            mock_store, mock_session
        )
        mock_session.execute.assert_called_with("SET IDENTITY_INSERT experiments OFF;")


def test_get_attribute_name():
    assert models.SqlRun.get_attribute_name("artifact_uri") == "artifact_uri"
    assert models.SqlRun.get_attribute_name("status") == "status"
    assert models.SqlRun.get_attribute_name("start_time") == "start_time"
    assert models.SqlRun.get_attribute_name("end_time") == "end_time"

    # we want this to break if a searchable or orderable attribute has been added
    # and not referred to in this test
    # searchable attibutes are also orderable
<<<<<<< HEAD
    assert (len(entities.RunInfo.get_orderable_attributes()) == 4)


def test_get_orderby_clauses():
    store = SqlAlchemyStore("sqlite:///:memory:", ARTIFACT_URI)
    with store.ManagedSessionMaker() as session:
        # test that ['runs.start_time DESC', 'SqlRun.run_uuid'] is returned by default
        parsed = [str(x) for x in _get_orderby_clauses([], session)[0]]
        assert parsed == ['runs.start_time DESC', 'SqlRun.run_uuid']

        # test that the given 'start_time' replaces the default one ('runs.start_time DESC')
        parsed = [str(x) for x in _get_orderby_clauses(['attribute.start_time ASC'], session)[0]]
        assert 'SqlRun.start_time' in parsed
        assert 'SqlRun.start_time DESC' not in parsed

        # test that an exception is raised when 'order_by' contains duplicates
        match = 'order_by contains duplicate fields'
        with pytest.raises(MlflowException, match=match):
            _get_orderby_clauses(['attribute.start_time', 'attribute.start_time'], session)

        with pytest.raises(MlflowException, match=match):
            _get_orderby_clauses(['param.p', 'param.p'], session)

        with pytest.raises(MlflowException, match=match):
            _get_orderby_clauses(['metric.m', 'metric.m'], session)

        with pytest.raises(MlflowException, match=match):
            _get_orderby_clauses(['tag.t', 'tag.t'], session)

        # test that an exception is NOT raised when key types are different
        _get_orderby_clauses(['param.a', 'metric.a', 'tag.a'], session)
=======
    assert len(entities.RunInfo.get_orderable_attributes()) == 4
>>>>>>> 91dca77a
<|MERGE_RESOLUTION|>--- conflicted
+++ resolved
@@ -1975,7 +1975,6 @@
     # we want this to break if a searchable or orderable attribute has been added
     # and not referred to in this test
     # searchable attibutes are also orderable
-<<<<<<< HEAD
     assert (len(entities.RunInfo.get_orderable_attributes()) == 4)
 
 
@@ -2006,7 +2005,4 @@
             _get_orderby_clauses(['tag.t', 'tag.t'], session)
 
         # test that an exception is NOT raised when key types are different
-        _get_orderby_clauses(['param.a', 'metric.a', 'tag.a'], session)
-=======
-    assert len(entities.RunInfo.get_orderable_attributes()) == 4
->>>>>>> 91dca77a
+        _get_orderby_clauses(['param.a', 'metric.a', 'tag.a'], session)