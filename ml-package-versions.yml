--- conflicted
+++ resolved
@@ -206,39 +206,4 @@
     maximum: "1.0.61"
     requirements: ["scikit-learn"]
     run: |
-<<<<<<< HEAD
-      pytest tests/fastai/test_fastai_autolog.py --large
-=======
-      pytest tests/fastai/test_fastai_autolog.py --large
-
-onnx:
-  package_info:
-    pip_release: "onnx"
-    install_dev: |
-      sudo apt-get install protobuf-compiler libprotoc-dev
-      temp_dir=$(mktemp -d)
-      git clone https://github.com/onnx/onnx.git $temp_dir
-      cd $temp_dir
-      git submodule update --init --recursive
-      python setup.py install
-
-  models:
-    minimum: "1.5.0"
-    maximum: "1.8.0"
-    requirements: ["onnxruntime", "torch", "scikit-learn"]
-    run: |
-      pytest tests/onnx/test_onnx_model_export.py --large
-
-spacy:
-  package_info:
-    pip_release: "spacy"
-    install_dev: |
-      pip install spacy-nightly
-
-  models:
-    minimum: "2.2.4"
-    maximum: "3.0.0"
-    requirements: ["scikit-learn"]
-    run: |
-      pytest tests/spacy/test_spacy_model_export.py --large
->>>>>>> ebd4e5ed
+      pytest tests/fastai/test_fastai_autolog.py --large