--- conflicted
+++ resolved
@@ -32,11 +32,7 @@
       - uses: actions/checkout@v3
       - name: Create status
         id: create-status
-<<<<<<< HEAD
-        uses: actions/github-script@v4
-=======
         uses: actions/github-script@v6
->>>>>>> ca98d871
         with:
           github-token: ${{ secrets.GITHUB_TOKEN }}
           script: |
@@ -60,13 +56,7 @@
       ui_changed: ${{ steps.check-diff.outputs.ui_changed }}
     steps:
       - uses: actions/checkout@v3
-<<<<<<< HEAD
-      - uses: actions/setup-python@v3
-        with:
-          python-version: '3.7'
-=======
       - uses: ./.github/actions/setup-python
->>>>>>> ca98d871
       - run: |
           pip install requests
       - name: Check diff
@@ -78,11 +68,6 @@
           protos_changed=$([[ -z $(echo "$changed_files" | grep '^mlflow/protos') ]] && echo "false" || echo "true")
           py_changed=$([[ -z $(echo "$changed_files" | grep '\.py$') ]] && echo "false" || echo "true")
           ui_changed=$([[ -z $(echo "$changed_files" | grep '^mlflow/server/js') ]] && echo "false" || echo "true")
-<<<<<<< HEAD
-          echo "::set-output name=protos_changed::$protos_changed"
-          echo "::set-output name=py_changed::$py_changed"
-          echo "::set-output name=ui_changed::$ui_changed"
-=======
           echo "protos_changed=$protos_changed" >> $GITHUB_OUTPUT
           echo "py_changed=$py_changed" >> $GITHUB_OUTPUT
           echo "ui_changed=$ui_changed" >> $GITHUB_OUTPUT
@@ -118,39 +103,6 @@
           path: protos.diff
           if-no-files-found: error
           retention-days: 1
->>>>>>> ca98d871
-
-  protos:
-    # Generate a patch to update proto code.
-    runs-on: ubuntu-latest
-    needs: [check-comment, check-diff]
-    if: ${{ needs.check-diff.outputs.protos_changed == 'true' }}
-    outputs:
-      has_diff: ${{ steps.check-diff.outputs.has_diff }}
-    steps:
-      - uses: actions/checkout@v3
-        with:
-          repository: ${{ needs.check-comment.outputs.repository }}
-          ref: ${{ needs.check-comment.outputs.ref }}
-      - name: Generate protos
-        env:
-          DOCKER_BUILDKIT: 1
-        run: |
-          docker build -t gen-protos -f dev/Dockerfile.protos .
-          docker run --rm -w /app -v $(pwd):/app gen-protos ./dev/generate-protos.sh
-      - name: Check diff
-        id: check-diff
-        run: |
-          git diff --output=protos.diff
-          has_diff=$([[ -z "$(cat protos.diff)" ]] && echo "false" || echo "true")
-          echo "::set-output name=has_diff::$has_diff"
-      - uses: actions/upload-artifact@v3
-        if: ${{ steps.check-diff.outputs.has_diff == 'true' }}
-        with:
-          name: protos.${{ github.run_id }}.diff
-          path: protos.diff
-          if-no-files-found: error
-          retention-days: 1
 
   python:
     # Generate a patch to format python files.
@@ -164,13 +116,7 @@
         with:
           repository: ${{ needs.check-comment.outputs.repository }}
           ref: ${{ needs.check-comment.outputs.ref }}
-<<<<<<< HEAD
-      - uses: actions/setup-python@v3
-        with:
-          python-version: '3.7'
-=======
       - uses: ./.github/actions/setup-python
->>>>>>> ca98d871
       - name: Install dependencies
         run: |
           pip install -r requirements/lint-requirements.txt
