name: Cross version tests

on:
  pull_request:
  workflow_dispatch:
    inputs:
      repository:
        description: >
          [Optional] Repository name with owner. For example, mlflow/mlflow.
           Defaults to the repository that triggered a workflow.
        required: false
        default: ""
      ref:
        description: >
          [Optional] The branch, tag or SHA to checkout. When checking out the repository that
           triggered a workflow, this defaults to the reference or SHA for that event. Otherwise,
           uses the default branch.
        required: false
        default: ""
      flavors:
        description: "[Optional] Comma-separated string specifying which flavors to test (e.g. 'sklearn, xgboost'). If unspecified, all flavors are tested."
        required: false
        default: ""
      versions:
        description: "[Optional] Comma-separated string specifying which versions to test (e.g. '1.2.3, 4.5.6'). If unspecified, all versions are tested."
        required: false
        default: ""
  schedule:
    # Run this workflow daily at 13:00 UTC
    - cron: "0 13 * * *"

concurrency:
  group: ${{ github.workflow }}-${{ github.head_ref || github.run_id }}
  cancel-in-progress: true

defaults:
  run:
    shell: bash --noprofile --norc -exo pipefail {0}

jobs:
  set-matrix:
    runs-on: ubuntu-latest
    if: github.event_name != 'schedule' || github.repository == 'mlflow/mlflow'
    outputs:
      matrix: ${{ steps.set-matrix.outputs.matrix }}
      is_matrix_empty: ${{ steps.set-matrix.outputs.is_matrix_empty }}
    steps:
      - uses: actions/checkout@v3
        with:
          submodules: recursive
          repository: ${{ github.event.inputs.repository }}
          ref: ${{ github.event.inputs.ref }}
      - uses: ./.github/actions/setup-python
      - name: Install dependencies
        run: |
          pip install -r dev/requirements.txt
          pip install pytest pytest-cov
      - name: Check labels
<<<<<<< HEAD
        uses: actions/github-script@v4
=======
        uses: actions/github-script@v6
>>>>>>> ca98d871
        id: check-labels
        with:
          script: |
            if (context.eventName !== "pull_request") {
              return {
                enable_dev_tests: true,
                only_latest: false,
              };
            }
<<<<<<< HEAD
            const labels = await github.issues.listLabelsOnIssue({
=======
            const labels = await github.rest.issues.listLabelsOnIssue({
>>>>>>> ca98d871
              owner: context.repo.owner,
              repo: context.repo.repo,
              issue_number: context.issue.number,
            });
            const labelNames = labels.data.map(({ name }) => name);
            return {
              enable_dev_tests: labelNames.includes("enable-dev-tests"),
              only_latest: labelNames.includes("only-latest"),
            };
      - name: Test set_matrix.py
        run: |
          python -m pytest --noconftest tests/dev/test_set_matrix.py
      - id: set-matrix
        name: Set matrix
        env:
          GITHUB_TOKEN: ${{ secrets.GITHUB_TOKEN }}
        run: |
          EVENT_NAME="${{ github.event_name }}"
          if [ "$EVENT_NAME" = "pull_request" ]; then
            REPO="${{ github.repository }}"
            PR_NUMBER="${{ github.event.pull_request.number }}"
            BASE_REF="${{ github.base_ref }}"
            REF_VERSIONS_YAML="https://raw.githubusercontent.com/$REPO/$BASE_REF/mlflow/ml-package-versions.yml"
            CHANGED_FILES="$(python dev/list_changed_files.py --repository $REPO --pr-num $PR_NUMBER)"
            ENABLE_DEV_TESTS="${{ fromJson(steps.check-labels.outputs.result).enable_dev_tests }}"
            NO_DEV_FLAG=$([ "$ENABLE_DEV_TESTS" == "true" ] && echo "" || echo "--no-dev")
            ONLY_LATEST="${{ fromJson(steps.check-labels.outputs.result).only_latest }}"
            ONLY_LATEST_FLAG=$([ "$ONLY_LATEST" == "true" ] && echo "--only-latest" || echo "")
            python dev/set_matrix.py --ref-versions-yaml $REF_VERSIONS_YAML --changed-files "$CHANGED_FILES" $NO_DEV_FLAG $ONLY_LATEST_FLAG
          elif [ "$EVENT_NAME" = "workflow_dispatch" ]; then
            python dev/set_matrix.py --flavors "${{ github.event.inputs.flavors }}" --versions "${{ github.event.inputs.versions }}"
          else
            python dev/set_matrix.py
          fi
  test:
    needs: set-matrix
    if: ${{ needs.set-matrix.outputs.is_matrix_empty == 'false' }}
    runs-on: ubuntu-latest
    strategy:
      fail-fast: false
      matrix: ${{ fromJson(needs.set-matrix.outputs.matrix) }}
    steps:
      - uses: actions/checkout@v3
        with:
          submodules: recursive
          repository: ${{ github.event.inputs.repository }}
          ref: ${{ github.event.inputs.ref }}
      - name: Get Java version
        id: get-java-version
        run: |
          if [ "${{ matrix.package }}" = "mleap" ]
          then
            java_version=8
          else
            java_version=11
          fi
          echo "version=$java_version" >> $GITHUB_OUTPUT
      - uses: ./.github/actions/setup-java
        with:
          java-version: ${{ steps.get-java-version.outputs.version }}
          distribution: "adopt"
      - name: Get python version
        id: get-python-version
        run: |
          if [[ "${{ matrix.package }}" = "statsmodels" && "${{ matrix.version }}" = "dev" ]] || \
             [[ "${{ matrix.package }}" = "scikit-learn" && "${{ matrix.version }}" = "dev" ]] || \
             [[ "${{ matrix.package }}" = "xgboost" && "${{ matrix.version }}" = "dev" ]]
          then
            python_version=3.8
          else
            python_version=$(python dev/get_minimum_required_python.py -p ${{ matrix.package }} -v ${{ matrix.version }} --python-versions "3.7,3.8")
          fi
          echo "version=$python_version" >> $GITHUB_OUTPUT
      - uses: ./.github/actions/setup-python
        with:
          python-version: ${{ steps.get-python-version.outputs.version }}
      - uses: ./.github/actions/setup-pyenv
      - name: Get cache key
        env:
          INSTALL_COMMAND: ${{ matrix.install }}
        id: get-cache-key
        run: |
          date=$(date -u "+%Y%m%d")
          hash=$(echo -n "$INSTALL_COMMAND" | sha256sum)
          echo "key=$ImageOS-$ImageVersion-wheels-$date-$hash" >> $GITHUB_OUTPUT
      - uses: actions/cache@v3
        # We only cache wheels that take long (> 10 min) to build
        if: ${{ contains('pyspark, catboost, scikit-learn', matrix.package) && matrix.version == 'dev' }}
        with:
          path: /home/runner/.cache/wheels
          key: ${{ steps.get-cache-key.outputs.key }}
          restore-keys: |
            ${{ steps.get-cache-key.outputs.key }}
      - name: Install mlflow & test dependencies
        run: |
          python --version
          pip install --upgrade pip wheel
          pip install -e .[extras]
          pip install -r requirements/test-requirements.txt
      - name: Install ${{ matrix.package }} ${{ matrix.version }}
        env:
          CACHE_DIR: /home/runner/.cache/wheels
        run: |
          ${{ matrix.install }}
      - name: Check package versions
        run: |
          python dev/show_package_release_dates.py
      - name: Run tests
        env:
          MLFLOW_CONDA_HOME: /usr/share/miniconda
          SPARK_LOCAL_IP: localhost
          PACKAGE_VERSION: ${{ matrix.version }}
        run: |
          ${{ matrix.run }}<|MERGE_RESOLUTION|>--- conflicted
+++ resolved
@@ -56,11 +56,7 @@
           pip install -r dev/requirements.txt
           pip install pytest pytest-cov
       - name: Check labels
-<<<<<<< HEAD
-        uses: actions/github-script@v4
-=======
         uses: actions/github-script@v6
->>>>>>> ca98d871
         id: check-labels
         with:
           script: |
@@ -70,11 +66,7 @@
                 only_latest: false,
               };
             }
-<<<<<<< HEAD
-            const labels = await github.issues.listLabelsOnIssue({
-=======
             const labels = await github.rest.issues.listLabelsOnIssue({
->>>>>>> ca98d871
               owner: context.repo.owner,
               repo: context.repo.repo,
               issue_number: context.issue.number,
