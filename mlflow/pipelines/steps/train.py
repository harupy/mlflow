import importlib
import logging
import os
import re
import sys
import datetime
import yaml

import cloudpickle

import mlflow
from mlflow.entities import SourceType, ViewType
from mlflow.exceptions import MlflowException, INVALID_PARAMETER_VALUE, BAD_REQUEST
<<<<<<< HEAD
from mlflow.pipelines.cards import BaseCard
from mlflow.pipelines.step import BaseStep
=======
from mlflow.pipelines.artifacts import ModelArtifact, RunArtifact, HyperParametersArtifact
from mlflow.pipelines.cards import BaseCard
from mlflow.pipelines.step import BaseStep
from mlflow.pipelines.step import StepClass
>>>>>>> ca98d871
from mlflow.pipelines.utils.execution import (
    get_step_output_path,
    _MLFLOW_PIPELINES_EXECUTION_TARGET_STEP_NAME_ENV_VAR,
)
from mlflow.pipelines.utils.metrics import (
    _get_error_fn,
    _get_builtin_metrics,
    _get_primary_metric,
    _get_custom_metrics,
    _get_model_type_from_template,
    _load_custom_metric_functions,
)
from mlflow.pipelines.utils.step import (
    get_merged_eval_metrics,
    get_pandas_data_profiles,
)
from mlflow.pipelines.utils.tracking import (
    get_pipeline_tracking_config,
    apply_pipeline_tracking_config,
    TrackingConfig,
    get_run_tags_env_vars,
    log_code_snapshot,
)
from mlflow.projects.utils import get_databricks_env_vars
from mlflow.tracking import MlflowClient
from mlflow.tracking.fluent import _get_experiment_id
from mlflow.utils.databricks_utils import get_databricks_run_url
from mlflow.utils.mlflow_tags import (
    MLFLOW_SOURCE_TYPE,
    MLFLOW_PIPELINE_TEMPLATE_NAME,
    MLFLOW_PIPELINE_PROFILE_NAME,
    MLFLOW_PIPELINE_STEP_NAME,
)

_logger = logging.getLogger(__name__)


class TrainStep(BaseStep):
<<<<<<< HEAD

=======
>>>>>>> ca98d871
    MODEL_ARTIFACT_RELATIVE_PATH = "model"

    def __init__(self, step_config, pipeline_root, pipeline_config=None):
        super().__init__(step_config, pipeline_root)
<<<<<<< HEAD
        self.pipeline_config = pipeline_config
        self.tracking_config = TrackingConfig.from_dict(step_config)
        self.target_col = self.step_config.get("target_col")
        self.skip_data_profiling = self.step_config.get("skip_data_profiling", False)
        self.train_module_name, self.estimator_method_name = self.step_config[
            "estimator_method"
        ].rsplit(".", 1)
=======
        self.tracking_config = TrackingConfig.from_dict(self.step_config)
        self.pipeline_config = pipeline_config

    def _validate_and_apply_step_config(self):
        self.task = self.step_config.get("template_name", "regression/v1").rsplit("/", 1)[0]
        if "using" in self.step_config:
            if self.step_config["using"] not in ["estimator_spec", "automl/flaml"]:
                raise MlflowException(
                    f"Invalid train step configuration value {self.step_config['using']} for "
                    f"key 'using'. Supported values are: ['estimator_spec']",
                    error_code=INVALID_PARAMETER_VALUE,
                )
        else:
            self.step_config["using"] = "estimator_spec"

        if "tuning" in self.step_config:
            if "enabled" in self.step_config["tuning"] and isinstance(
                self.step_config["tuning"]["enabled"], bool
            ):
                self.step_config["tuning_enabled"] = self.step_config["tuning"]["enabled"]
            else:
                raise MlflowException(
                    "The 'tuning' configuration in the train step must include an "
                    "'enabled' key whose value is either true or false.",
                    error_code=INVALID_PARAMETER_VALUE,
                )

            if self.step_config["tuning_enabled"]:
                if "sample_fraction" in self.step_config["tuning"]:
                    sample_fraction = float(self.step_config["tuning"]["sample_fraction"])
                    if sample_fraction > 0 and sample_fraction <= 1.0:
                        self.step_config["sample_fraction"] = sample_fraction
                    else:
                        raise MlflowException(
                            "The tuning 'sample_fraction' configuration in the train step "
                            "must be between 0 and 1.",
                            error_code=INVALID_PARAMETER_VALUE,
                        )
                else:
                    self.step_config["sample_fraction"] = 1.0

                if "algorithm" not in self.step_config["tuning"]:
                    self.step_config["tuning"]["algorithm"] = "hyperopt.rand.suggest"

                if "parallelism" not in self.step_config["tuning"]:
                    self.step_config["tuning"]["parallelism"] = 1

                if "max_trials" not in self.step_config["tuning"]:
                    raise MlflowException(
                        "The 'max_trials' configuration in the train step must be provided.",
                        error_code=INVALID_PARAMETER_VALUE,
                    )

                if "parameters" not in self.step_config["tuning"]:
                    raise MlflowException(
                        "The 'parameters' configuration in the train step must be provided "
                        " when tuning is enabled.",
                        error_code=INVALID_PARAMETER_VALUE,
                    )

        else:
            self.step_config["tuning_enabled"] = False

        if "estimator_params" not in self.step_config:
            self.step_config["estimator_params"] = {}

        self.target_col = self.step_config.get("target_col")
        if self.target_col is None:
            raise MlflowException(
                "Missing target_col config in pipeline config.",
                error_code=INVALID_PARAMETER_VALUE,
            )
        self.template = self.step_config.get("template_name")
        if self.template is None:
            raise MlflowException(
                "Missing template_name config in pipeline config.",
                error_code=INVALID_PARAMETER_VALUE,
            )
        self.skip_data_profiling = self.step_config.get("skip_data_profiling", False)
        if (
            "estimator_method" not in self.step_config
            and self.step_config["using"] == "estimator_spec"
        ):
            raise MlflowException(
                "Missing 'estimator_method' configuration in the train step, "
                "which is using 'estimator_spec'.",
                error_code=INVALID_PARAMETER_VALUE,
            )

>>>>>>> ca98d871
        self.primary_metric = _get_primary_metric(self.step_config)
        self.user_defined_custom_metrics = {
            metric.name: metric for metric in _get_custom_metrics(self.step_config)
        }
<<<<<<< HEAD
        self.evaluation_metrics = {metric.name: metric for metric in BUILTIN_PIPELINE_METRICS}
        self.evaluation_metrics.update(self.user_defined_custom_metrics)
        self.evaluation_metrics_greater_is_better = {
            metric.name: metric.greater_is_better for metric in BUILTIN_PIPELINE_METRICS
=======
        self.evaluation_metrics = {
            metric.name: metric for metric in _get_builtin_metrics(self.template)
        }
        self.evaluation_metrics.update(self.user_defined_custom_metrics)
        self.evaluation_metrics_greater_is_better = {
            metric.name: metric.greater_is_better for metric in _get_builtin_metrics(self.template)
>>>>>>> ca98d871
        }
        self.evaluation_metrics_greater_is_better.update(
            {
                metric.name: metric.greater_is_better
                for metric in _get_custom_metrics(self.step_config)
            }
        )
        if self.primary_metric is not None and self.primary_metric not in self.evaluation_metrics:
            raise MlflowException(
                f"The primary metric '{self.primary_metric}' is a custom metric, but its"
                " corresponding custom metric configuration is missing from `pipeline.yaml`.",
                error_code=INVALID_PARAMETER_VALUE,
            )
        self.code_paths = [os.path.join(self.pipeline_root, "steps")]

    @classmethod
    def construct_search_space_from_yaml(cls, params):
        from hyperopt import hp

        search_space = {}
        for param_name, param_details in params.items():
            if "values" in param_details:
                param_details_to_pass = param_details["values"]
                search_space[param_name] = hp.choice(param_name, param_details_to_pass)
            elif "distribution" in param_details:
                hp_tuning_fn = getattr(hp, param_details["distribution"])
                param_details_to_pass = param_details.copy()
                param_details_to_pass.pop("distribution")
                search_space[param_name] = hp_tuning_fn(param_name, **param_details_to_pass)
            else:
                raise MlflowException(
                    f"Parameter {param_name} must contain either a list of 'values' or a "
                    f"'distribution' following hyperopt parameter expressions",
                    error_code=INVALID_PARAMETER_VALUE,
                )
        return search_space

    @classmethod
    def is_tuning_param_equal(cls, tuning_param, logged_param):
        if isinstance(tuning_param, bool):
            return tuning_param == bool(logged_param)
        elif isinstance(tuning_param, int):
            return tuning_param == int(logged_param)
        elif isinstance(tuning_param, float):
            return tuning_param == float(logged_param)
        elif isinstance(tuning_param, str):
            return tuning_param.strip() == logged_param.strip()
        else:
            return tuning_param == logged_param

    def _run(self, output_directory):
        import pandas as pd
        import shutil
        from sklearn.pipeline import make_pipeline
        from mlflow.models.signature import infer_signature

        apply_pipeline_tracking_config(self.tracking_config)

        transformed_training_data_path = get_step_output_path(
            pipeline_root_path=self.pipeline_root,
            step_name="transform",
            relative_path="transformed_training_data.parquet",
        )
        train_df = pd.read_parquet(transformed_training_data_path)
        X_train, y_train = train_df.drop(columns=[self.target_col]), train_df[self.target_col]

        transformed_validation_data_path = get_step_output_path(
            pipeline_root_path=self.pipeline_root,
            step_name="transform",
            relative_path="transformed_validation_data.parquet",
        )
        validation_df = pd.read_parquet(transformed_validation_data_path)

        raw_training_data_path = get_step_output_path(
            pipeline_root_path=self.pipeline_root,
            step_name="split",
            relative_path="train.parquet",
        )
        raw_train_df = pd.read_parquet(raw_training_data_path)
        raw_X_train = raw_train_df.drop(columns=[self.target_col])

        raw_validation_data_path = get_step_output_path(
            pipeline_root_path=self.pipeline_root,
            step_name="split",
            relative_path="validation.parquet",
        )
        raw_validation_df = pd.read_parquet(raw_validation_data_path)

        transformer_path = get_step_output_path(
            pipeline_root_path=self.pipeline_root,
            step_name="transform",
            relative_path="transformer.pkl",
        )

<<<<<<< HEAD
        sys.path.append(self.pipeline_root)
        estimator_fn = getattr(
            importlib.import_module(self.train_module_name), self.estimator_method_name
        )

=======
>>>>>>> ca98d871
        tags = {
            MLFLOW_SOURCE_TYPE: SourceType.to_string(SourceType.PIPELINE),
            MLFLOW_PIPELINE_TEMPLATE_NAME: self.step_config["template_name"],
            MLFLOW_PIPELINE_PROFILE_NAME: self.step_config["profile"],
            MLFLOW_PIPELINE_STEP_NAME: os.getenv(
                _MLFLOW_PIPELINES_EXECUTION_TARGET_STEP_NAME_ENV_VAR
            ),
        }

        best_estimator_params = None
        mlflow.autolog(log_models=False, silent=True)
        with mlflow.start_run(tags=tags) as run:
<<<<<<< HEAD
            estimator_hardcoded_params = self.step_config["estimator_params"]
            if self.step_config["tuning_enabled"]:
                best_estimator_params = self._tune_and_get_best_estimator_params(
                    run.info.run_id,
                    estimator_hardcoded_params,
                    estimator_fn,
                    X_train,
                    y_train,
                    validation_df,
                    output_directory,
                )
                estimator = estimator_fn(best_estimator_params)
            elif len(estimator_hardcoded_params) > 0:
                estimator = estimator_fn(estimator_hardcoded_params)
            else:
                estimator = estimator_fn()

            estimator.fit(X_train, y_train)

            logged_estimator = self._log_estimator_to_mlflow(estimator, X_train, tags)
=======

            estimator = self._resolve_estimator(
                X_train, y_train, validation_df, run, output_directory
            )
            estimator.fit(X_train, y_train)

            logged_estimator = self._log_estimator_to_mlflow(estimator, X_train)
>>>>>>> ca98d871

            # Create a pipeline consisting of the transformer+model for test data evaluation
            with open(transformer_path, "rb") as f:
                transformer = cloudpickle.load(f)
            mlflow.sklearn.log_model(
                transformer, "transform/transformer", code_paths=self.code_paths
            )
            model = make_pipeline(transformer, estimator)
            model_schema = infer_signature(raw_X_train, model.predict(raw_X_train.copy()))
            model_info = mlflow.sklearn.log_model(
                model, f"{self.name}/model", signature=model_schema, code_paths=self.code_paths
            )
            output_model_path = get_step_output_path(
                pipeline_root_path=self.pipeline_root,
                step_name=self.name,
                relative_path=TrainStep.MODEL_ARTIFACT_RELATIVE_PATH,
            )
            if os.path.exists(output_model_path) and os.path.isdir(output_model_path):
                shutil.rmtree(output_model_path)
            mlflow.sklearn.save_model(model, output_model_path)

            with open(os.path.join(output_directory, "run_id"), "w") as f:
                f.write(run.info.run_id)
            log_code_snapshot(
                self.pipeline_root, run.info.run_id, pipeline_config=self.pipeline_config
            )

            eval_metrics = {}
            for dataset_name, dataset in {
                "training": train_df,
                "validation": validation_df,
            }.items():
                eval_result = mlflow.evaluate(
                    model=logged_estimator.model_uri,
                    data=dataset,
                    targets=self.target_col,
                    model_type=_get_model_type_from_template(self.template),
                    evaluators="default",
                    custom_metrics=_load_custom_metric_functions(
                        self.pipeline_root,
                        self.evaluation_metrics.values(),
                    ),
                    evaluator_config={
                        "log_model_explainability": False,
                    },
                )
                eval_result.save(os.path.join(output_directory, f"eval_{dataset_name}"))
                eval_metrics[dataset_name] = eval_result.metrics

        target_data = raw_validation_df[self.target_col]
        prediction_result = model.predict(raw_validation_df.drop(self.target_col, axis=1))
        error_fn = _get_error_fn(self.template)
        pred_and_error_df = pd.DataFrame(
            {
                "target": target_data,
                "prediction": prediction_result,
                "error": error_fn(prediction_result, target_data.to_numpy()),
            }
        )
        train_predictions = model.predict(raw_train_df.drop(self.target_col, axis=1))
        worst_examples_df = BaseStep._generate_worst_examples_dataframe(
            raw_train_df,
            train_predictions,
            error_fn(train_predictions, raw_train_df[self.target_col].to_numpy()),
            self.target_col,
        )
        leaderboard_df = None
        try:
            leaderboard_df = self._get_leaderboard_df(run, eval_metrics)
        except Exception as e:
            _logger.warning("Failed to build model leaderboard due to unexpected failure: %s", e)
        tuning_df = None
        if self.step_config["tuning_enabled"]:
            try:
                tuning_df = self._get_tuning_df(run, params=best_estimator_params.keys())
            except Exception as e:
                _logger.warning(
                    "Failed to build tuning results table due to unexpected failure: %s", e
                )

        card = self._build_step_card(
            eval_metrics=eval_metrics,
            pred_and_error_df=pred_and_error_df,
            model=model,
            model_schema=model_schema,
            run_id=run.info.run_id,
            model_uri=model_info.model_uri,
            worst_examples_df=worst_examples_df,
<<<<<<< HEAD
=======
            train_df=raw_train_df,
>>>>>>> ca98d871
            output_directory=output_directory,
            leaderboard_df=leaderboard_df,
            tuning_df=tuning_df,
        )
        card.save_as_html(output_directory)
        for step_name in ("ingest", "split", "transform", "train"):
            self._log_step_card(run.info.run_id, step_name)

        return card

    def _get_user_defined_estimator(self, X_train, y_train, validation_df, run, output_directory):
        train_module_name, estimator_method_name = self.step_config["estimator_method"].rsplit(
            ".", 1
        )
        sys.path.append(self.pipeline_root)
        estimator_fn = getattr(importlib.import_module(train_module_name), estimator_method_name)
        estimator_hardcoded_params = self.step_config["estimator_params"]
        if self.step_config["tuning_enabled"]:
            estimator_hardcoded_params, best_hp_params = self._tune_and_get_best_estimator_params(
                run.info.run_id,
                estimator_hardcoded_params,
                estimator_fn,
                X_train,
                y_train,
                validation_df,
            )
            best_combined_params = dict(estimator_hardcoded_params, **best_hp_params)
            estimator = estimator_fn(best_combined_params)
            all_estimator_params = estimator.get_params()
            default_params = dict(
                set(all_estimator_params.items()) - set(best_combined_params.items())
            )
            self._write_best_parameters_outputs(
                output_directory,
                best_hp_params=best_hp_params,
                best_hardcoded_params=estimator_hardcoded_params,
                default_params=default_params,
            )
        elif len(estimator_hardcoded_params) > 0:
            estimator = estimator_fn(estimator_hardcoded_params)
            all_estimator_params = estimator.get_params()
            default_params = dict(
                set(all_estimator_params.items()) - set(estimator_hardcoded_params.items())
            )
            self._write_best_parameters_outputs(
                output_directory,
                best_hardcoded_params=estimator_hardcoded_params,
                default_params=default_params,
            )
        else:
            estimator = estimator_fn()
            default_params = estimator.get_params()
            self._write_best_parameters_outputs(output_directory, default_params=default_params)
        return estimator

    def _resolve_estimator_plugin(self, plugin_str, X_train, y_train, output_directory):
        plugin_str = plugin_str.replace("/", ".")
        estimator_fn = getattr(
            importlib.import_module(f"mlflow.pipelines.steps.{plugin_str}"),
            "get_estimator_and_best_params",
        )
        estimator, best_parameters = estimator_fn(
            X_train,
            y_train,
            self.task,
            self.step_config,
            self.pipeline_root,
            self.evaluation_metrics,
            self.primary_metric,
        )
        self.best_estimator_name = estimator.__class__.__name__
        self.best_estimator_class = (
            f"{estimator.__class__.__module__}.{estimator.__class__.__name__}"
        )
        self.best_parameters = best_parameters
        self._write_best_parameters_outputs(output_directory, automl_params=best_parameters)
        return estimator

    def _resolve_estimator(self, X_train, y_train, validation_df, run, output_directory):
        using_plugin = self.step_config.get("using", "estimator_spec")
        if using_plugin == "estimator_spec":
            return self._get_user_defined_estimator(
                X_train, y_train, validation_df, run, output_directory
            )
        else:
            return self._resolve_estimator_plugin(using_plugin, X_train, y_train, output_directory)

    def _get_leaderboard_df(self, run, eval_metrics):
        import pandas as pd

        mlflow_client = MlflowClient()
        exp_id = _get_experiment_id()

        primary_metric_greater_is_better = self.evaluation_metrics[
            self.primary_metric
        ].greater_is_better
        primary_metric_order = "DESC" if primary_metric_greater_is_better else "ASC"

        search_max_results = 100
        search_result = mlflow_client.search_runs(
            experiment_ids=exp_id,
            run_view_type=ViewType.ACTIVE_ONLY,
            max_results=search_max_results,
            order_by=[f"metrics.{self.primary_metric} {primary_metric_order}"],
        )

        metric_names = self.evaluation_metrics.keys()

        leaderboard_items = []
        for old_run in search_result:
            if all(metric_key in old_run.data.metrics for metric_key in metric_names):
                leaderboard_items.append(
                    {
                        "Run ID": old_run.info.run_id,
                        "Run Time": datetime.datetime.fromtimestamp(
                            old_run.info.start_time // 1000
                        ),
                        **{
                            metric_name: old_run.data.metrics[metric_key]
                            for metric_name, metric_key in zip(metric_names, metric_names)
                        },
                    }
                )

        top_leaderboard_items = [
            {"Model Rank": i + 1, **t} for i, t in enumerate(leaderboard_items[:2])
        ]

        if (
            len(top_leaderboard_items) == 2
            and top_leaderboard_items[0][self.primary_metric]
            == top_leaderboard_items[1][self.primary_metric]
        ):
            # If top1 and top2 model primary metrics are equal,
            # then their rank are both 1.
            top_leaderboard_items[1]["Model Rank"] = "1"

        top_leaderboard_item_index_values = ["Best", "2nd Best"][: len(top_leaderboard_items)]

        latest_model_item = {
            "Run ID": run.info.run_id,
            "Run Time": datetime.datetime.fromtimestamp(run.info.start_time // 1000),
            **eval_metrics["validation"],
        }

        for i, leaderboard_item in enumerate(leaderboard_items):
            latest_value = latest_model_item[self.primary_metric]
            historical_value = leaderboard_item[self.primary_metric]
            if (primary_metric_greater_is_better and latest_value >= historical_value) or (
                not primary_metric_greater_is_better and latest_value <= historical_value
            ):
                latest_model_item["Model Rank"] = str(i + 1)
                break
        else:
            latest_model_item["Model Rank"] = f"> {len(leaderboard_items)}"

        # metric columns order: primary metric, custom metrics, builtin metrics.
        def sorter(m):
            if m == self.primary_metric:
                return 0, m
            elif self.evaluation_metrics[m].custom_function is not None:
                return 1, m
            else:
                return 2, m

        metric_columns = sorted(metric_names, key=sorter)

        leaderboard_df = (
            pd.DataFrame.from_records(
                [latest_model_item, *top_leaderboard_items],
                columns=["Model Rank", *metric_columns, "Run Time", "Run ID"],
            )
            .apply(
                lambda s: s.map(lambda x: "{:.6g}".format(x))  # pylint: disable=unnecessary-lambda
                if s.name in metric_names
                else s,  # pylint: disable=unnecessary-lambda
                axis=0,
            )
            .set_axis(["Latest"] + top_leaderboard_item_index_values, axis="index")
            .transpose()
        )
        return leaderboard_df

    def _get_tuning_df(self, run, params=None):
        exp_id = _get_experiment_id()
<<<<<<< HEAD
        primary_metric_tag = f"metrics.{self.primary_metric}"
=======
        primary_metric_tag = f"metrics.{self.primary_metric}_on_data_validation"
>>>>>>> ca98d871
        order_str = (
            "DESC" if self.evaluation_metrics_greater_is_better[self.primary_metric] else "ASC"
        )
        tuning_runs = mlflow.search_runs(
            [exp_id],
            filter_string=f"tags.mlflow.parentRunId like '{run.info.run_id}'",
            order_by=[f"{primary_metric_tag} {order_str}", "attribute.start_time ASC"],
        )
        if params:
            params = [f"params.{param}" for param in params]
<<<<<<< HEAD
            tuning_runs = tuning_runs.filter([f"metrics.{self.primary_metric}", *params])
        else:
            tuning_runs = tuning_runs.filter([f"metrics.{self.primary_metric}"])
=======
            tuning_runs = tuning_runs.filter(
                [f"metrics.{self.primary_metric}_on_data_validation", *params]
            )
        else:
            tuning_runs = tuning_runs.filter([f"metrics.{self.primary_metric}_on_data_validation"])
>>>>>>> ca98d871
        tuning_runs = tuning_runs.reset_index().rename(
            columns={"index": "Model Rank", primary_metric_tag: self.primary_metric}
        )
        tuning_runs["Model Rank"] += 1
        return tuning_runs.head(10)

    def _build_step_card(
        self,
        eval_metrics,
        pred_and_error_df,
        model,
        model_schema,
        run_id,
        model_uri,
        worst_examples_df,
<<<<<<< HEAD
=======
        train_df,
>>>>>>> ca98d871
        output_directory,
        leaderboard_df=None,
        tuning_df=None,
    ):
        import pandas as pd
        from sklearn.utils import estimator_html_repr
        from sklearn import set_config

        card = BaseCard(self.pipeline_name, self.name)
        # Tab 0: model performance summary.
        metric_df = (
            get_merged_eval_metrics(
                eval_metrics,
                ordered_metric_names=[
                    self.primary_metric,
                    *self.user_defined_custom_metrics.keys(),
                ],
            )
            .reset_index()
            .rename(columns={"index": "Metric"})
        )

        def row_style(row):
            if row.Metric == self.primary_metric or row.Metric in self.user_defined_custom_metrics:
                return pd.Series("font-weight: bold", row.index)
            else:
                return pd.Series("", row.index)

        metric_table_html = BaseCard.render_table(
            metric_df.style.format({"training": "{:.6g}", "validation": "{:.6g}"}).apply(
                row_style, axis=1
            )
        )

        # Tab 1: Model performance.
        card.add_tab(
            "Model Performance",
            "<h3 class='section-title'>Summary Metrics (Validation)</h3>{{ METRICS }} ",
        ).add_html("METRICS", metric_table_html)

        if not self.skip_data_profiling:
            # Tab 2: Prediction and error data profile.
            pred_and_error_df_profile = get_pandas_data_profiles(
                [
                    [
                        "Predictions and Errors (Validation Dataset)",
                        pred_and_error_df.reset_index(drop=True),
                    ]
                ]
            )
            card.add_tab("Data Profile (Predictions)", "{{PROFILE}}").add_pandas_profile(
                "PROFILE", pred_and_error_df_profile
            )
        # Tab 3: Model architecture.
        set_config(display="diagram")
        model_repr = estimator_html_repr(model)
        card.add_tab("Model Architecture", "{{MODEL_ARCH}}").add_html("MODEL_ARCH", model_repr)

        # Tab 4: Inferred model (transformer + estimator) schema.
        def render_schema(inputs, title):
            from mlflow.types import ColSpec

            table = BaseCard.render_table(
                (
                    {
                        "Name": "  " + (spec.name or "-"),
                        "Type": repr(spec.type) if isinstance(spec, ColSpec) else repr(spec),
                    }
                    for spec in inputs
                )
            )
            return '<div style="margin: 5px"><h2>{title}</h2>{table}</div>'.format(
                title=title, table=table
            )

        schema_tables = [render_schema(model_schema.inputs.inputs, "Inputs")]
        if model_schema.outputs:
            schema_tables += [render_schema(model_schema.outputs.inputs, "Outputs")]

        card.add_tab("Model Schema", "{{MODEL_SCHEMA}}").add_html(
            "MODEL_SCHEMA",
            '<div style="display: flex">{tables}</div>'.format(tables="\n".join(schema_tables)),
        )

        # Tab 5: Examples with Largest Prediction Error
        (
            card.add_tab("Worst Predictions", "{{ WORST_EXAMPLES_TABLE }}").add_html(
                "WORST_EXAMPLES_TABLE", BaseCard.render_table(worst_examples_df)
            )
        )

<<<<<<< HEAD
        # Tab 6: Leaderboard
=======
        # Tab 6: Worst predictions profile vs train profile.
        if not self.skip_data_profiling:
            worst_prediction_profile = get_pandas_data_profiles(
                [
                    ["Worst Predictions", worst_examples_df.reset_index(drop=True)],
                    ["Train", train_df.reset_index(drop=True)],
                ]
            )
            card.add_tab(
                "Data Profile (Worst vs Train)", "{{ WORST_EXAMPLES_COMP }}"
            ).add_pandas_profile("WORST_EXAMPLES_COMP", worst_prediction_profile)

        # Tab 7: Leaderboard
>>>>>>> ca98d871
        if leaderboard_df is not None:
            (
                card.add_tab("Leaderboard", "{{ LEADERBOARD_TABLE }}").add_html(
                    "LEADERBOARD_TABLE", BaseCard.render_table(leaderboard_df, hide_index=False)
                )
            )

<<<<<<< HEAD
        # Tab 7: Best Parameters
        if self.step_config["tuning_enabled"]:
            best_parameters_card_tab = card.add_tab(
                "Best Parameters",
                "{{ BEST_PARAMETERS }} ",
            )
            best_parameters_yaml = os.path.join(output_directory, "best_parameters.yaml")
            if os.path.exists(best_parameters_yaml):
                best_hardcoded_parameters = open(best_parameters_yaml).read()
                best_parameters_card_tab.add_html(
                    "BEST_PARAMETERS",
                    f"<b>Best parameters:</b><br>"
                    f"<pre>{best_hardcoded_parameters}</pre><br><br>",
                )

        # Tab 8: HP trials
=======
        # Tab 8: Best Parameters (AutoML and Tuning)
        is_automl_run = self.step_config["using"].startswith("automl")
        best_parameters_yaml = os.path.join(output_directory, "best_parameters.yaml")

        if os.path.exists(best_parameters_yaml):
            best_parameters_card_tab = card.add_tab(
                f"Best Parameters {' (AutoML)' if is_automl_run else ''}",
                "{{ BEST_PARAMETERS }} ",
            )

            if is_automl_run:
                automl_estimator_str = (
                    f"<b>Best estimator:</b><br>"
                    f"<pre>{self.best_estimator_name}</pre><br>"
                    f"<b>Best estimator class:</b><br>"
                    f"<pre>{self.best_estimator_class}</pre><br><br>"
                )
            else:
                automl_estimator_str = ""

            best_parameters = open(best_parameters_yaml).read()
            best_parameters_card_tab.add_html(
                "BEST_PARAMETERS",
                f"{automl_estimator_str}<b>Best parameters:</b><br>"
                f"<pre>{best_parameters}</pre><br><br>",
            )

        # Tab 9: HP trials
>>>>>>> ca98d871
        if tuning_df is not None:
            tuning_trials_card_tab = card.add_tab(
                "Tuning Trials",
                "{{ SEARCH_SPACE }}" + "{{ TUNING_TABLE_TITLE }}" + "{{ TUNING_TABLE }}",
            )
            tuning_params = yaml.dump(self.step_config["tuning"]["parameters"])
            tuning_trials_card_tab.add_html(
                "SEARCH_SPACE",
                f"<b>Tuning search space:</b> <br><pre>{tuning_params}</pre><br><br>",
            )
            tuning_trials_card_tab.add_html("TUNING_TABLE_TITLE", "<b>Tuning results:</b><br>")
            tuning_trials_card_tab.add_html(
                "TUNING_TABLE",
                BaseCard.render_table(
                    tuning_df.style.apply(
                        lambda row: pd.Series("font-weight: bold", row.index),
                        axis=1,
                        subset=tuning_df.index[0],
                    ),
                    hide_index=True,
                ),
            )

<<<<<<< HEAD
        # Tab 9: Run summary.
=======
        # Tab 10: Run summary.
>>>>>>> ca98d871
        run_card_tab = card.add_tab(
            "Run Summary",
            "{{ RUN_ID }} " + "{{ MODEL_URI }}" + "{{ EXE_DURATION }}" + "{{ LAST_UPDATE_TIME }}",
        )
        run_url = get_databricks_run_url(
            tracking_uri=mlflow.get_tracking_uri(),
            run_id=run_id,
<<<<<<< HEAD
=======
        )
        model_url = get_databricks_run_url(
            tracking_uri=mlflow.get_tracking_uri(),
            run_id=run_id,
            artifact_path=re.sub(r"^.*?%s" % run_id, "", model_uri),
>>>>>>> ca98d871
        )
        model_url = get_databricks_run_url(
            tracking_uri=mlflow.get_tracking_uri(),
            run_id=run_id,
            artifact_path=re.sub(r"^.*?%s" % run_id, "", model_uri),
        )

        if run_url is not None:
            run_card_tab.add_html(
                "RUN_ID", f"<b>MLflow Run ID:</b> <a href={run_url}>{run_id}</a><br><br>"
            )
        else:
            run_card_tab.add_markdown("RUN_ID", f"**MLflow Run ID:** `{run_id}`")

        if model_url is not None:
            run_card_tab.add_html(
                "MODEL_URI", f"<b>MLflow Model URI:</b> <a href={model_url}>{model_uri}</a>"
            )
        else:
            run_card_tab.add_markdown("MODEL_URI", f"**MLflow Model URI:** `{model_uri}`")

        if run_url is not None:
            run_card_tab.add_html(
                "RUN_ID", f"<b>MLflow Run ID:</b> <a href={run_url}>{run_id}</a><br><br>"
            )
        else:
            run_card_tab.add_markdown("RUN_ID", f"**MLflow Run ID:** `{run_id}`")

        if model_url is not None:
            run_card_tab.add_html(
                "MODEL_URI", f"<b>MLflow Model URI:</b> <a href={model_url}>{model_uri}</a>"
            )
        else:
            run_card_tab.add_markdown("MODEL_URI", f"**MLflow Model URI:** `{model_uri}`")

        return card

    @classmethod
    def from_pipeline_config(cls, pipeline_config, pipeline_root):
<<<<<<< HEAD
        try:
            step_config = pipeline_config["steps"]["train"]
            step_config["metrics"] = pipeline_config.get("metrics")
            step_config["template_name"] = pipeline_config.get("template")
            step_config["profile"] = pipeline_config.get("profile")
            if "using" in step_config:
                if step_config["using"] not in ["estimator_spec"]:
                    raise MlflowException(
                        f"Invalid train step configuration value {step_config['using']} for key "
                        f"'using'. Supported values are: ['estimator_spec']",
                        error_code=INVALID_PARAMETER_VALUE,
                    )
            else:
                step_config["using"] = "estimator_spec"

            if "tuning" in step_config:
                if "enabled" in step_config["tuning"] and isinstance(
                    step_config["tuning"]["enabled"], bool
                ):
                    step_config["tuning_enabled"] = step_config["tuning"]["enabled"]
                else:
                    raise MlflowException(
                        "The 'tuning' configuration in the train step must include an "
                        "'enabled' key whose value is either true or false.",
                        error_code=INVALID_PARAMETER_VALUE,
                    )

                if step_config["tuning_enabled"]:
                    if "sample_fraction" in step_config["tuning"]:
                        sample_fraction = float(step_config["tuning"]["sample_fraction"])
                        if sample_fraction > 0 and sample_fraction <= 1.0:
                            step_config["sample_fraction"] = sample_fraction
                        else:
                            raise MlflowException(
                                "The tuning 'sample_fraction' configuration in the train step "
                                "must be between 0 and 1.",
                                error_code=INVALID_PARAMETER_VALUE,
                            )
                    else:
                        step_config["sample_fraction"] = 1.0

                    if "algorithm" not in step_config["tuning"]:
                        step_config["tuning"]["algorithm"] = "hyperopt.rand.suggest"

                    if "parallelism" not in step_config["tuning"]:
                        step_config["tuning"]["parallelism"] = 1

                    if "max_trials" not in step_config["tuning"]:
                        raise MlflowException(
                            "The 'max_trials' configuration in the train step must be provided.",
                            error_code=INVALID_PARAMETER_VALUE,
                        )

                    if "parameters" not in step_config["tuning"]:
                        raise MlflowException(
                            "The 'parameters' configuration in the train step must be provided "
                            " when tuning is enabled.",
                            error_code=INVALID_PARAMETER_VALUE,
                        )

            else:
                step_config["tuning_enabled"] = False

            if "estimator_params" not in step_config:
                step_config["estimator_params"] = {}

            step_config.update(
                get_pipeline_tracking_config(
                    pipeline_root_path=pipeline_root,
                    pipeline_config=pipeline_config,
                ).to_dict()
            )
        except KeyError:
            raise MlflowException(
                "Config for train step is not found.", error_code=INVALID_PARAMETER_VALUE
            )
        step_config["target_col"] = pipeline_config.get("target_col")
=======
        step_config = {}
        if pipeline_config.get("steps", {}).get("train", {}) is not None:
            step_config.update(pipeline_config.get("steps", {}).get("train", {}))
        step_config["metrics"] = pipeline_config.get("metrics")
        step_config["template_name"] = pipeline_config.get("template")
        step_config["profile"] = pipeline_config.get("profile")
        step_config["target_col"] = pipeline_config.get("target_col")
        step_config.update(
            get_pipeline_tracking_config(
                pipeline_root_path=pipeline_root,
                pipeline_config=pipeline_config,
            ).to_dict()
        )
>>>>>>> ca98d871
        return cls(step_config, pipeline_root, pipeline_config=pipeline_config)

    @property
    def name(self):
        return "train"

    @property
    def environment(self):
        environ = get_databricks_env_vars(tracking_uri=self.tracking_config.tracking_uri)
        environ.update(get_run_tags_env_vars(pipeline_root_path=self.pipeline_root))
        return environ

<<<<<<< HEAD
=======
    def get_artifacts(self):
        return [
            ModelArtifact(
                "model", self.pipeline_root, self.name, self.tracking_config.tracking_uri
            ),
            RunArtifact("run", self.pipeline_root, self.name, self.tracking_config.tracking_uri),
            HyperParametersArtifact("best_parameters", self.pipeline_root, self.name),
        ]

    def step_class(self):
        return StepClass.TRAINING

>>>>>>> ca98d871
    def _tune_and_get_best_estimator_params(
        self,
        parent_run_id,
        estimator_hardcoded_params,
        estimator_fn,
        X_train,
        y_train,
        validation_df,
<<<<<<< HEAD
        output_directory,
=======
>>>>>>> ca98d871
    ):
        tuning_params = self.step_config["tuning"]
        try:
            from hyperopt import fmin, Trials, SparkTrials, space_eval
        except ModuleNotFoundError:
            raise MlflowException(
                "Hyperopt not installed and is required if tuning is enabled",
                error_code=BAD_REQUEST,
            )

        # wrap training in objective fn
        def objective(X_train, y_train, validation_df, hyperparameter_args, on_worker=False):
            if on_worker:
                client = MlflowClient()
                parent_tags = client.get_run(parent_run_id).data.tags
                child_run = client.create_run(
                    _get_experiment_id(), tags={**parent_tags, "mlflow.parentRunId": parent_run_id}
                )
                run_args = {"run_id": child_run.info.run_id}
            else:
                run_args = {"nested": True}
            with mlflow.start_run(**run_args) as tuning_run:
                estimator_args = dict(estimator_hardcoded_params, **hyperparameter_args)
                estimator = estimator_fn(estimator_args)

                sample_fraction = self.step_config["sample_fraction"]

                # if sparktrials, then read from broadcast
                if tuning_params["parallelism"] > 1:
                    X_train = X_train.value
                    y_train = y_train.value
                    validation_df = validation_df.value

                X_train_sampled = X_train.sample(frac=sample_fraction, random_state=42)
                y_train_sampled = y_train.sample(frac=sample_fraction, random_state=42)

                estimator.fit(X_train_sampled, y_train_sampled)

                logged_estimator = self._log_estimator_to_mlflow(
                    estimator, X_train_sampled, on_worker=on_worker
                )

                eval_result = mlflow.evaluate(
                    model=logged_estimator.model_uri,
                    data=validation_df,
                    targets=self.target_col,
                    model_type="regressor",
                    evaluators="default",
<<<<<<< HEAD
=======
                    dataset_name="validation",
>>>>>>> ca98d871
                    custom_metrics=_load_custom_metric_functions(
                        self.pipeline_root,
                        self.evaluation_metrics.values(),
                    ),
                    evaluator_config={
                        "log_model_explainability": False,
                    },
                )
                autologged_params = mlflow.get_run(run_id=tuning_run.info.run_id).data.params
                manual_log_params = {}
                for param_name, param_value in estimator_args.items():
                    if param_name in autologged_params:
                        if not TrainStep.is_tuning_param_equal(
                            param_value, autologged_params[param_name]
                        ):
                            _logger.warning(
                                f"Failed to log search space parameter due to conflict. "
                                f"Attempted to log search space parameter {param_name} as "
                                f"{param_value}, but {param_name} is already logged as "
                                f"{autologged_params[param_name]} during training. "
                                f"Are you passing `estimator_params` properly to the "
                                f" estimator?"
                            )
                    else:
                        manual_log_params[param_name] = param_value

                if len(manual_log_params) > 0:
                    mlflow.log_params(manual_log_params)

                # return +/- metric
                sign = -1 if self.evaluation_metrics_greater_is_better[self.primary_metric] else 1
                return sign * eval_result.metrics[self.primary_metric]

        search_space = TrainStep.construct_search_space_from_yaml(tuning_params["parameters"])
        algo_type, algo_name = tuning_params["algorithm"].rsplit(".", 1)
        tuning_algo = getattr(importlib.import_module(algo_type, "hyperopt"), algo_name)
        max_trials = tuning_params["max_trials"]
        parallelism = tuning_params["parallelism"]

        if parallelism > 1:
            from pyspark.sql import SparkSession

            spark_session = SparkSession.builder.config(
                "spark.databricks.mlflow.trackHyperopt.enabled", "false"
            ).getOrCreate()
            sc = spark_session.sparkContext

            X_train = sc.broadcast(X_train)
            y_train = sc.broadcast(y_train)
            validation_df = sc.broadcast(validation_df)

            hp_trials = SparkTrials(parallelism, spark_session=spark_session)
            on_worker = True
        else:
            hp_trials = Trials()
            on_worker = False

        fmin_kwargs = {
            "fn": lambda params: objective(
                X_train, y_train, validation_df, params, on_worker=on_worker
            ),
            "space": search_space,
            "algo": tuning_algo,
            "max_evals": max_trials,
            "trials": hp_trials,
        }
        if "early_stop_fn" in tuning_params:
            train_module_name, early_stop_fn_name = tuning_params["early_stop_fn"].rsplit(".", 1)
            early_stop_fn = getattr(importlib.import_module(train_module_name), early_stop_fn_name)
            fmin_kwargs["early_stop_fn"] = early_stop_fn
        best_hp_params = fmin(**fmin_kwargs)
        best_hp_params = space_eval(search_space, best_hp_params)
        best_hp_estimator_loss = hp_trials.best_trial["result"]["loss"]
        if len(estimator_hardcoded_params) > 1:
            hardcoded_estimator_loss = objective(
                X_train, y_train, validation_df, estimator_hardcoded_params
            )

            if best_hp_estimator_loss < hardcoded_estimator_loss:
                best_hardcoded_params = {
                    param_name: param_value
                    for param_name, param_value in estimator_hardcoded_params.items()
                    if param_name not in best_hp_params
                }
            else:
                best_hp_params = {}
                best_hardcoded_params = estimator_hardcoded_params
        else:
            best_hardcoded_params = {}
<<<<<<< HEAD
        best_combined_params = dict(estimator_hardcoded_params, **best_hp_params)
        self._write_tuning_yaml_outputs(best_hp_params, best_hardcoded_params, output_directory)
        return best_combined_params
=======
        return (best_hardcoded_params, best_hp_params)
>>>>>>> ca98d871

    def _log_estimator_to_mlflow(self, estimator, X_train_sampled, on_worker=False):
        from mlflow.models.signature import infer_signature

<<<<<<< HEAD
        if hasattr(estimator, "best_score_"):
=======
        if hasattr(estimator, "best_score_") and (type(estimator.best_score_) in [int, float]):
>>>>>>> ca98d871
            mlflow.log_metric("best_cv_score", estimator.best_score_)
        if hasattr(estimator, "best_params_"):
            mlflow.log_params(estimator.best_params_)

        if on_worker:
            mlflow.log_params(estimator.get_params())
            estimator_tags = {
                "estimator_name": estimator.__class__.__name__,
                "estimator_class": (
                    estimator.__class__.__module__ + "." + estimator.__class__.__name__
                ),
            }
            mlflow.set_tags(estimator_tags)
        estimator_schema = infer_signature(
            X_train_sampled, estimator.predict(X_train_sampled.copy())
        )
        logged_estimator = mlflow.sklearn.log_model(
            estimator,
            f"{self.name}/estimator",
            signature=estimator_schema,
            code_paths=self.code_paths,
        )
        return logged_estimator

<<<<<<< HEAD
    def _write_tuning_yaml_outputs(self, best_hp_params, best_hardcoded_params, output_directory):
        best_parameters_path = os.path.join(output_directory, "best_parameters.yaml")
        if os.path.exists(best_parameters_path):
            os.remove(best_parameters_path)
        with open(best_parameters_path, "a") as file:
            file.write("# tuned hyperparameters\n")
            self._safe_dump_with_numeric_values(best_hp_params, file, default_flow_style=False)
            file.write("\n# hardcoded parameters\n")
            self._safe_dump_with_numeric_values(
                best_hardcoded_params, file, default_flow_style=False
            )
        mlflow.log_artifact(best_parameters_path)
=======
    def _write_best_parameters_outputs(  # pylint: disable=dangerous-default-value
        self,
        output_directory,
        best_hp_params={},
        best_hardcoded_params={},
        automl_params={},
        default_params={},
    ):
        if best_hp_params or best_hardcoded_params or automl_params or default_params:
            best_parameters_path = os.path.join(output_directory, "best_parameters.yaml")
            if os.path.exists(best_parameters_path):
                os.remove(best_parameters_path)
            with open(best_parameters_path, "a") as file:
                self._write_one_param_output(automl_params, file, "automl parameters")
                self._write_one_param_output(best_hp_params, file, "tuned hyperparameters")
                self._write_one_param_output(best_hardcoded_params, file, "hardcoded parameters")
                self._write_one_param_output(default_params, file, "default parameters")
            mlflow.log_artifact(best_parameters_path, artifact_path="train")

    def _write_one_param_output(self, params, file, caption):
        if params:
            file.write(f"# {caption} \n")
            self._safe_dump_with_numeric_values(params, file, default_flow_style=False)
            file.write("\n")
>>>>>>> ca98d871

    def _safe_dump_with_numeric_values(self, data, file, **kwargs):
        import numpy as np

        processed_data = {}
        for key, value in data.items():
            if isinstance(value, np.floating):
                processed_data[key] = float(value)
            elif isinstance(value, np.integer):
                processed_data[key] = int(value)
            else:
                processed_data[key] = value

        if len(processed_data) > 0:
            yaml.safe_dump(processed_data, file, **kwargs)<|MERGE_RESOLUTION|>--- conflicted
+++ resolved
@@ -11,15 +11,10 @@
 import mlflow
 from mlflow.entities import SourceType, ViewType
 from mlflow.exceptions import MlflowException, INVALID_PARAMETER_VALUE, BAD_REQUEST
-<<<<<<< HEAD
-from mlflow.pipelines.cards import BaseCard
-from mlflow.pipelines.step import BaseStep
-=======
 from mlflow.pipelines.artifacts import ModelArtifact, RunArtifact, HyperParametersArtifact
 from mlflow.pipelines.cards import BaseCard
 from mlflow.pipelines.step import BaseStep
 from mlflow.pipelines.step import StepClass
->>>>>>> ca98d871
 from mlflow.pipelines.utils.execution import (
     get_step_output_path,
     _MLFLOW_PIPELINES_EXECUTION_TARGET_STEP_NAME_ENV_VAR,
@@ -58,23 +53,11 @@
 
 
 class TrainStep(BaseStep):
-<<<<<<< HEAD
-
-=======
->>>>>>> ca98d871
+
     MODEL_ARTIFACT_RELATIVE_PATH = "model"
 
     def __init__(self, step_config, pipeline_root, pipeline_config=None):
         super().__init__(step_config, pipeline_root)
-<<<<<<< HEAD
-        self.pipeline_config = pipeline_config
-        self.tracking_config = TrackingConfig.from_dict(step_config)
-        self.target_col = self.step_config.get("target_col")
-        self.skip_data_profiling = self.step_config.get("skip_data_profiling", False)
-        self.train_module_name, self.estimator_method_name = self.step_config[
-            "estimator_method"
-        ].rsplit(".", 1)
-=======
         self.tracking_config = TrackingConfig.from_dict(self.step_config)
         self.pipeline_config = pipeline_config
 
@@ -164,24 +147,16 @@
                 error_code=INVALID_PARAMETER_VALUE,
             )
 
->>>>>>> ca98d871
         self.primary_metric = _get_primary_metric(self.step_config)
         self.user_defined_custom_metrics = {
             metric.name: metric for metric in _get_custom_metrics(self.step_config)
         }
-<<<<<<< HEAD
-        self.evaluation_metrics = {metric.name: metric for metric in BUILTIN_PIPELINE_METRICS}
-        self.evaluation_metrics.update(self.user_defined_custom_metrics)
-        self.evaluation_metrics_greater_is_better = {
-            metric.name: metric.greater_is_better for metric in BUILTIN_PIPELINE_METRICS
-=======
         self.evaluation_metrics = {
             metric.name: metric for metric in _get_builtin_metrics(self.template)
         }
         self.evaluation_metrics.update(self.user_defined_custom_metrics)
         self.evaluation_metrics_greater_is_better = {
             metric.name: metric.greater_is_better for metric in _get_builtin_metrics(self.template)
->>>>>>> ca98d871
         }
         self.evaluation_metrics_greater_is_better.update(
             {
@@ -276,14 +251,6 @@
             relative_path="transformer.pkl",
         )
 
-<<<<<<< HEAD
-        sys.path.append(self.pipeline_root)
-        estimator_fn = getattr(
-            importlib.import_module(self.train_module_name), self.estimator_method_name
-        )
-
-=======
->>>>>>> ca98d871
         tags = {
             MLFLOW_SOURCE_TYPE: SourceType.to_string(SourceType.PIPELINE),
             MLFLOW_PIPELINE_TEMPLATE_NAME: self.step_config["template_name"],
@@ -296,28 +263,6 @@
         best_estimator_params = None
         mlflow.autolog(log_models=False, silent=True)
         with mlflow.start_run(tags=tags) as run:
-<<<<<<< HEAD
-            estimator_hardcoded_params = self.step_config["estimator_params"]
-            if self.step_config["tuning_enabled"]:
-                best_estimator_params = self._tune_and_get_best_estimator_params(
-                    run.info.run_id,
-                    estimator_hardcoded_params,
-                    estimator_fn,
-                    X_train,
-                    y_train,
-                    validation_df,
-                    output_directory,
-                )
-                estimator = estimator_fn(best_estimator_params)
-            elif len(estimator_hardcoded_params) > 0:
-                estimator = estimator_fn(estimator_hardcoded_params)
-            else:
-                estimator = estimator_fn()
-
-            estimator.fit(X_train, y_train)
-
-            logged_estimator = self._log_estimator_to_mlflow(estimator, X_train, tags)
-=======
 
             estimator = self._resolve_estimator(
                 X_train, y_train, validation_df, run, output_directory
@@ -325,7 +270,6 @@
             estimator.fit(X_train, y_train)
 
             logged_estimator = self._log_estimator_to_mlflow(estimator, X_train)
->>>>>>> ca98d871
 
             # Create a pipeline consisting of the transformer+model for test data evaluation
             with open(transformer_path, "rb") as f:
@@ -414,10 +358,7 @@
             run_id=run.info.run_id,
             model_uri=model_info.model_uri,
             worst_examples_df=worst_examples_df,
-<<<<<<< HEAD
-=======
             train_df=raw_train_df,
->>>>>>> ca98d871
             output_directory=output_directory,
             leaderboard_df=leaderboard_df,
             tuning_df=tuning_df,
@@ -603,11 +544,7 @@
 
     def _get_tuning_df(self, run, params=None):
         exp_id = _get_experiment_id()
-<<<<<<< HEAD
         primary_metric_tag = f"metrics.{self.primary_metric}"
-=======
-        primary_metric_tag = f"metrics.{self.primary_metric}_on_data_validation"
->>>>>>> ca98d871
         order_str = (
             "DESC" if self.evaluation_metrics_greater_is_better[self.primary_metric] else "ASC"
         )
@@ -618,17 +555,9 @@
         )
         if params:
             params = [f"params.{param}" for param in params]
-<<<<<<< HEAD
             tuning_runs = tuning_runs.filter([f"metrics.{self.primary_metric}", *params])
         else:
             tuning_runs = tuning_runs.filter([f"metrics.{self.primary_metric}"])
-=======
-            tuning_runs = tuning_runs.filter(
-                [f"metrics.{self.primary_metric}_on_data_validation", *params]
-            )
-        else:
-            tuning_runs = tuning_runs.filter([f"metrics.{self.primary_metric}_on_data_validation"])
->>>>>>> ca98d871
         tuning_runs = tuning_runs.reset_index().rename(
             columns={"index": "Model Rank", primary_metric_tag: self.primary_metric}
         )
@@ -644,10 +573,7 @@
         run_id,
         model_uri,
         worst_examples_df,
-<<<<<<< HEAD
-=======
         train_df,
->>>>>>> ca98d871
         output_directory,
         leaderboard_df=None,
         tuning_df=None,
@@ -739,9 +665,6 @@
             )
         )
 
-<<<<<<< HEAD
-        # Tab 6: Leaderboard
-=======
         # Tab 6: Worst predictions profile vs train profile.
         if not self.skip_data_profiling:
             worst_prediction_profile = get_pandas_data_profiles(
@@ -755,7 +678,6 @@
             ).add_pandas_profile("WORST_EXAMPLES_COMP", worst_prediction_profile)
 
         # Tab 7: Leaderboard
->>>>>>> ca98d871
         if leaderboard_df is not None:
             (
                 card.add_tab("Leaderboard", "{{ LEADERBOARD_TABLE }}").add_html(
@@ -763,24 +685,6 @@
                 )
             )
 
-<<<<<<< HEAD
-        # Tab 7: Best Parameters
-        if self.step_config["tuning_enabled"]:
-            best_parameters_card_tab = card.add_tab(
-                "Best Parameters",
-                "{{ BEST_PARAMETERS }} ",
-            )
-            best_parameters_yaml = os.path.join(output_directory, "best_parameters.yaml")
-            if os.path.exists(best_parameters_yaml):
-                best_hardcoded_parameters = open(best_parameters_yaml).read()
-                best_parameters_card_tab.add_html(
-                    "BEST_PARAMETERS",
-                    f"<b>Best parameters:</b><br>"
-                    f"<pre>{best_hardcoded_parameters}</pre><br><br>",
-                )
-
-        # Tab 8: HP trials
-=======
         # Tab 8: Best Parameters (AutoML and Tuning)
         is_automl_run = self.step_config["using"].startswith("automl")
         best_parameters_yaml = os.path.join(output_directory, "best_parameters.yaml")
@@ -809,7 +713,6 @@
             )
 
         # Tab 9: HP trials
->>>>>>> ca98d871
         if tuning_df is not None:
             tuning_trials_card_tab = card.add_tab(
                 "Tuning Trials",
@@ -833,11 +736,7 @@
                 ),
             )
 
-<<<<<<< HEAD
-        # Tab 9: Run summary.
-=======
         # Tab 10: Run summary.
->>>>>>> ca98d871
         run_card_tab = card.add_tab(
             "Run Summary",
             "{{ RUN_ID }} " + "{{ MODEL_URI }}" + "{{ EXE_DURATION }}" + "{{ LAST_UPDATE_TIME }}",
@@ -845,19 +744,11 @@
         run_url = get_databricks_run_url(
             tracking_uri=mlflow.get_tracking_uri(),
             run_id=run_id,
-<<<<<<< HEAD
-=======
         )
         model_url = get_databricks_run_url(
             tracking_uri=mlflow.get_tracking_uri(),
             run_id=run_id,
             artifact_path=re.sub(r"^.*?%s" % run_id, "", model_uri),
->>>>>>> ca98d871
-        )
-        model_url = get_databricks_run_url(
-            tracking_uri=mlflow.get_tracking_uri(),
-            run_id=run_id,
-            artifact_path=re.sub(r"^.*?%s" % run_id, "", model_uri),
         )
 
         if run_url is not None:
@@ -874,103 +765,10 @@
         else:
             run_card_tab.add_markdown("MODEL_URI", f"**MLflow Model URI:** `{model_uri}`")
 
-        if run_url is not None:
-            run_card_tab.add_html(
-                "RUN_ID", f"<b>MLflow Run ID:</b> <a href={run_url}>{run_id}</a><br><br>"
-            )
-        else:
-            run_card_tab.add_markdown("RUN_ID", f"**MLflow Run ID:** `{run_id}`")
-
-        if model_url is not None:
-            run_card_tab.add_html(
-                "MODEL_URI", f"<b>MLflow Model URI:</b> <a href={model_url}>{model_uri}</a>"
-            )
-        else:
-            run_card_tab.add_markdown("MODEL_URI", f"**MLflow Model URI:** `{model_uri}`")
-
         return card
 
     @classmethod
     def from_pipeline_config(cls, pipeline_config, pipeline_root):
-<<<<<<< HEAD
-        try:
-            step_config = pipeline_config["steps"]["train"]
-            step_config["metrics"] = pipeline_config.get("metrics")
-            step_config["template_name"] = pipeline_config.get("template")
-            step_config["profile"] = pipeline_config.get("profile")
-            if "using" in step_config:
-                if step_config["using"] not in ["estimator_spec"]:
-                    raise MlflowException(
-                        f"Invalid train step configuration value {step_config['using']} for key "
-                        f"'using'. Supported values are: ['estimator_spec']",
-                        error_code=INVALID_PARAMETER_VALUE,
-                    )
-            else:
-                step_config["using"] = "estimator_spec"
-
-            if "tuning" in step_config:
-                if "enabled" in step_config["tuning"] and isinstance(
-                    step_config["tuning"]["enabled"], bool
-                ):
-                    step_config["tuning_enabled"] = step_config["tuning"]["enabled"]
-                else:
-                    raise MlflowException(
-                        "The 'tuning' configuration in the train step must include an "
-                        "'enabled' key whose value is either true or false.",
-                        error_code=INVALID_PARAMETER_VALUE,
-                    )
-
-                if step_config["tuning_enabled"]:
-                    if "sample_fraction" in step_config["tuning"]:
-                        sample_fraction = float(step_config["tuning"]["sample_fraction"])
-                        if sample_fraction > 0 and sample_fraction <= 1.0:
-                            step_config["sample_fraction"] = sample_fraction
-                        else:
-                            raise MlflowException(
-                                "The tuning 'sample_fraction' configuration in the train step "
-                                "must be between 0 and 1.",
-                                error_code=INVALID_PARAMETER_VALUE,
-                            )
-                    else:
-                        step_config["sample_fraction"] = 1.0
-
-                    if "algorithm" not in step_config["tuning"]:
-                        step_config["tuning"]["algorithm"] = "hyperopt.rand.suggest"
-
-                    if "parallelism" not in step_config["tuning"]:
-                        step_config["tuning"]["parallelism"] = 1
-
-                    if "max_trials" not in step_config["tuning"]:
-                        raise MlflowException(
-                            "The 'max_trials' configuration in the train step must be provided.",
-                            error_code=INVALID_PARAMETER_VALUE,
-                        )
-
-                    if "parameters" not in step_config["tuning"]:
-                        raise MlflowException(
-                            "The 'parameters' configuration in the train step must be provided "
-                            " when tuning is enabled.",
-                            error_code=INVALID_PARAMETER_VALUE,
-                        )
-
-            else:
-                step_config["tuning_enabled"] = False
-
-            if "estimator_params" not in step_config:
-                step_config["estimator_params"] = {}
-
-            step_config.update(
-                get_pipeline_tracking_config(
-                    pipeline_root_path=pipeline_root,
-                    pipeline_config=pipeline_config,
-                ).to_dict()
-            )
-        except KeyError:
-            raise MlflowException(
-                "Config for train step is not found.", error_code=INVALID_PARAMETER_VALUE
-            )
-        step_config["target_col"] = pipeline_config.get("target_col")
-=======
         step_config = {}
         if pipeline_config.get("steps", {}).get("train", {}) is not None:
             step_config.update(pipeline_config.get("steps", {}).get("train", {}))
@@ -984,7 +782,6 @@
                 pipeline_config=pipeline_config,
             ).to_dict()
         )
->>>>>>> ca98d871
         return cls(step_config, pipeline_root, pipeline_config=pipeline_config)
 
     @property
@@ -997,8 +794,6 @@
         environ.update(get_run_tags_env_vars(pipeline_root_path=self.pipeline_root))
         return environ
 
-<<<<<<< HEAD
-=======
     def get_artifacts(self):
         return [
             ModelArtifact(
@@ -1011,7 +806,6 @@
     def step_class(self):
         return StepClass.TRAINING
 
->>>>>>> ca98d871
     def _tune_and_get_best_estimator_params(
         self,
         parent_run_id,
@@ -1020,10 +814,6 @@
         X_train,
         y_train,
         validation_df,
-<<<<<<< HEAD
-        output_directory,
-=======
->>>>>>> ca98d871
     ):
         tuning_params = self.step_config["tuning"]
         try:
@@ -1072,10 +862,7 @@
                     targets=self.target_col,
                     model_type="regressor",
                     evaluators="default",
-<<<<<<< HEAD
-=======
                     dataset_name="validation",
->>>>>>> ca98d871
                     custom_metrics=_load_custom_metric_functions(
                         self.pipeline_root,
                         self.evaluation_metrics.values(),
@@ -1165,22 +952,12 @@
                 best_hardcoded_params = estimator_hardcoded_params
         else:
             best_hardcoded_params = {}
-<<<<<<< HEAD
-        best_combined_params = dict(estimator_hardcoded_params, **best_hp_params)
-        self._write_tuning_yaml_outputs(best_hp_params, best_hardcoded_params, output_directory)
-        return best_combined_params
-=======
         return (best_hardcoded_params, best_hp_params)
->>>>>>> ca98d871
 
     def _log_estimator_to_mlflow(self, estimator, X_train_sampled, on_worker=False):
         from mlflow.models.signature import infer_signature
 
-<<<<<<< HEAD
-        if hasattr(estimator, "best_score_"):
-=======
         if hasattr(estimator, "best_score_") and (type(estimator.best_score_) in [int, float]):
->>>>>>> ca98d871
             mlflow.log_metric("best_cv_score", estimator.best_score_)
         if hasattr(estimator, "best_params_"):
             mlflow.log_params(estimator.best_params_)
@@ -1205,20 +982,6 @@
         )
         return logged_estimator
 
-<<<<<<< HEAD
-    def _write_tuning_yaml_outputs(self, best_hp_params, best_hardcoded_params, output_directory):
-        best_parameters_path = os.path.join(output_directory, "best_parameters.yaml")
-        if os.path.exists(best_parameters_path):
-            os.remove(best_parameters_path)
-        with open(best_parameters_path, "a") as file:
-            file.write("# tuned hyperparameters\n")
-            self._safe_dump_with_numeric_values(best_hp_params, file, default_flow_style=False)
-            file.write("\n# hardcoded parameters\n")
-            self._safe_dump_with_numeric_values(
-                best_hardcoded_params, file, default_flow_style=False
-            )
-        mlflow.log_artifact(best_parameters_path)
-=======
     def _write_best_parameters_outputs(  # pylint: disable=dangerous-default-value
         self,
         output_directory,
@@ -1243,7 +1006,6 @@
             file.write(f"# {caption} \n")
             self._safe_dump_with_numeric_values(params, file, default_flow_style=False)
             file.write("\n")
->>>>>>> ca98d871
 
     def _safe_dump_with_numeric_values(self, data, file, **kwargs):
         import numpy as np
