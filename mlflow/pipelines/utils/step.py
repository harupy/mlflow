--- conflicted
+++ resolved
@@ -15,11 +15,7 @@
 
 _MAX_PROFILE_CELL_SIZE = 10000000  # 10M Cells
 _MAX_PROFILE_ROW_SIZE = 1000000  # 1M Rows
-<<<<<<< HEAD
-_MAX_PROFILE_COL_SIZE = 100  # 100 Cols
-=======
 _MAX_PROFILE_COL_SIZE = 10000  # 10k Cols
->>>>>>> ca98d871
 
 
 def get_merged_eval_metrics(eval_metrics: Dict[str, Dict], ordered_metric_names: List[str] = None):
@@ -72,17 +68,11 @@
         html_file_path = html_file_path if html_data is None else None
 
         if is_in_databricks_runtime():
-<<<<<<< HEAD
-            dbr_version_image_key = get_databricks_runtime()
-            dbr_version = dbr_version_image_key.split("-")[0]
-            if int(dbr_version.split(".")[0]) < 11:
-=======
             from packaging import version
 
             dbr_version_image_key = get_databricks_runtime()
             dbr_version = dbr_version_image_key.split("-")[0]
             if version.parse(dbr_version) < version.parse("11.x"):
->>>>>>> ca98d871
                 raise MlflowException(
                     f"Use Databricks Runtime 11 or newer with MLflow Pipelines. "
                     f"Current version is {dbr_version} ",
