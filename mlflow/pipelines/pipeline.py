--- conflicted
+++ resolved
@@ -172,32 +172,7 @@
 
     @experimental
     @abc.abstractmethod
-<<<<<<< HEAD
-    def _get_subgraph_for_target_step(self, target_step: BaseStep) -> List[BaseStep]:
-        """
-        Return a list of step objects representing a connected DAG containing the target_step.
-        The returned list should be a sublist of self._steps.
-
-        Concrete pipeline class should implement this method.
-        """
-        pass
-
-    @experimental
-    @abc.abstractmethod
     def _get_default_step(self) -> BaseStep:
-        """
-        Defines which step to run if no step is specified.
-
-        Concrete pipeline class should implement this method.
-        """
-        pass
-
-    @experimental
-    @abc.abstractmethod
-    def _get_step_classes(self):
-=======
-    def _get_default_step(self) -> BaseStep:
->>>>>>> ca98d871
         """
         Defines which step to run if no step is specified.
 
