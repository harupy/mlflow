--- conflicted
+++ resolved
@@ -456,16 +456,13 @@
     extra_pip_requirements=None,
     metadata=None,
     example_no_conversion=None,
-<<<<<<< HEAD
+    prompts: Optional[list[Union[str, Prompt]]] = None,
     name: Optional[str] = None,
     params: Optional[dict[str, Any]] = None,
     tags: Optional[dict[str, Any]] = None,
     model_type: Optional[str] = None,
     step: int = 0,
     model_id: Optional[str] = None,
-=======
-    prompts: Optional[list[Union[str, Prompt]]] = None,
->>>>>>> df38fbc7
     **kwargs,
 ):
     """
@@ -505,16 +502,13 @@
         extra_pip_requirements: {{ extra_pip_requirements }}
         metadata: {{ metadata }}
         example_no_conversion: {{ example_no_conversion }}
-<<<<<<< HEAD
+        prompts: {{ prompts }}
         name: {{ name }}
         params: {{ params }}
         tags: {{ tags }}
         model_type: {{ model_type }}
         step: {{ step }}
         model_id: {{ model_id }}
-=======
-        prompts: {{ prompts }}
->>>>>>> df38fbc7
         kwargs: Keyword arguments specific to the OpenAI task, such as the ``messages`` (see
             :ref:`mlflow.openai.messages` for more details on this parameter)
             or ``top_p`` value to use for chat completion.
@@ -566,15 +560,12 @@
         extra_pip_requirements=extra_pip_requirements,
         metadata=metadata,
         example_no_conversion=example_no_conversion,
-<<<<<<< HEAD
+        prompts=prompts,
         params=params,
         tags=tags,
         model_type=model_type,
         step=step,
         model_id=model_id,
-=======
-        prompts=prompts,
->>>>>>> df38fbc7
         **kwargs,
     )
 
