--- conflicted
+++ resolved
@@ -194,22 +194,14 @@
                 parent_id=active_span.span_id,
                 span_type=_get_span_type(self.__class__),
                 inputs=kwargs,
-<<<<<<< HEAD
-                attributes={SpanAttributeKey.MODEL_ID: model_id} if model_id else None,
-=======
-                attributes=attributes,
->>>>>>> 6bcec85d
+                attributes={**attributes, SpanAttributeKey.MODEL_ID: model_id},
             )
         else:
             span = mlflow_client.start_trace(
                 name=self.__class__.__name__,
                 span_type=_get_span_type(self.__class__),
                 inputs=kwargs,
-<<<<<<< HEAD
-                attributes={SpanAttributeKey.MODEL_ID: model_id} if model_id else None,
-=======
-                attributes=attributes,
->>>>>>> 6bcec85d
+                attributes={**attributes, SpanAttributeKey.MODEL_ID: model_id},
             )
 
         request_id = span.request_id
