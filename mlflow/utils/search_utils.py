--- conflicted
+++ resolved
@@ -50,20 +50,9 @@
     VALID_METRIC_COMPARATORS = {">", ">=", "!=", "=", "<", "<="}
     VALID_PARAM_COMPARATORS = {"!=", "=", LIKE_OPERATOR, ILIKE_OPERATOR}
     VALID_TAG_COMPARATORS = {"!=", "=", LIKE_OPERATOR, ILIKE_OPERATOR}
-<<<<<<< HEAD
-    VALID_STRING_ATTRIBUTE_COMPARATORS = {"!=", "=", LIKE_OPERATOR, ILIKE_OPERATOR}
-    VALID_NUMERIC_ATTRIBUTE_COMPARATORS = VALID_METRIC_COMPARATORS
-    NUMERIC_ATTRIBUTES = {"start_time"}
-    CASE_INSENSITIVE_STRING_COMPARISON_OPERATORS = {LIKE_OPERATOR, ILIKE_OPERATOR}
-    VALID_REGISTERED_MODEL_SEARCH_COMPARATORS = CASE_INSENSITIVE_STRING_COMPARISON_OPERATORS.union(
-        {"="}
-    )
-    VALID_MODEL_VERSIONS_SEARCH_COMPARATORS = {"=", "IN"}
-=======
     VALID_STRING_ATTRIBUTE_COMPARATORS = {"!=", "=", LIKE_OPERATOR, ILIKE_OPERATOR, "IN", "NOT IN"}
     VALID_NUMERIC_ATTRIBUTE_COMPARATORS = VALID_METRIC_COMPARATORS
     NUMERIC_ATTRIBUTES = {"start_time", "end_time"}
->>>>>>> ca98d871
     VALID_SEARCH_ATTRIBUTE_KEYS = set(RunInfo.get_searchable_attributes())
     VALID_ORDER_BY_ATTRIBUTE_KEYS = set(RunInfo.get_orderable_attributes())
     _METRIC_IDENTIFIER = "metric"
@@ -94,23 +83,6 @@
         ORDER_BY_KEY_TIMESTAMP,
         ORDER_BY_KEY_LAST_UPDATED_TIMESTAMP,
         ORDER_BY_KEY_MODEL_NAME,
-<<<<<<< HEAD
-    }
-    VALID_TIMESTAMP_ORDER_BY_KEYS = {ORDER_BY_KEY_TIMESTAMP, ORDER_BY_KEY_LAST_UPDATED_TIMESTAMP}
-    # We encourage users to use timestamp for order-by
-    RECOMMENDED_ORDER_BY_KEYS_REGISTERED_MODELS = {ORDER_BY_KEY_MODEL_NAME, ORDER_BY_KEY_TIMESTAMP}
-
-    filter_ops = {
-        ">": operator.gt,
-        ">=": operator.ge,
-        "=": operator.eq,
-        "!=": operator.ne,
-        "<=": operator.le,
-        "<": operator.lt,
-        "LIKE": _case_sensitive_match,
-        "ILIKE": _case_insensitive_match,
-=======
->>>>>>> ca98d871
     }
     VALID_TIMESTAMP_ORDER_BY_KEYS = {ORDER_BY_KEY_TIMESTAMP, ORDER_BY_KEY_LAST_UPDATED_TIMESTAMP}
     # We encourage users to use timestamp for order-by
@@ -135,30 +107,6 @@
     def get_sql_comparison_func(comparator, dialect):
         import sqlalchemy as sa
 
-<<<<<<< HEAD
-        col = f"{column.class_.__tablename__}.{column.key}"
-
-        # Use case-sensitive collation for MSSQL
-        if dialect == MSSQL:
-            column = column.collate("Japanese_Bushu_Kakusu_100_CS_AS_KS_WS")
-
-        # Use non-binary ahead of binary comparison for runtime performance
-        # Use non-binary ahead of binary comparison for runtime performance
-        def case_sensitive_mysql_eq(value):
-            return sa.text(f"({col} = :value AND BINARY {col} = :value)").bindparams(
-                sa.bindparam("value", value=value, unique=True)
-            )
-
-        def case_sensitive_mysql_ne(value):
-            return sa.text(f"({col} != :value OR BINARY {col} != :value)").bindparams(
-                sa.bindparam("value", value=value, unique=True)
-            )
-
-        def case_sensitive_mysql_like(value):
-            return sa.text(f"({col} LIKE :value AND BINARY {col} LIKE :value)").bindparams(
-                sa.bindparam("value", value=value, unique=True)
-            )
-=======
         def comparison_func(column, value):
             if comparator == "LIKE":
                 return column.like(value)
@@ -196,7 +144,6 @@
                 )
 
             return comparison_func(column, value)
->>>>>>> ca98d871
 
         return {
             POSTGRES: comparison_func,
@@ -762,12 +709,6 @@
                 error_code=INVALID_PARAMETER_VALUE,
             )
 
-<<<<<<< HEAD
-
-class SearchExperimentsUtils(SearchUtils):
-    VALID_SEARCH_ATTRIBUTE_KEYS = ("name", "creation_time", "last_update_time", "experiment_id")
-    VALID_ORDER_BY_ATTRIBUTE_KEYS = ("name", "creation_time", "last_update_time", "experiment_id")
-=======
     @classmethod
     def _parse_run_ids(cls, token):
         cls._check_valid_identifier_list(token)
@@ -782,7 +723,6 @@
     VALID_SEARCH_ATTRIBUTE_KEYS = {"name", "creation_time", "last_update_time"}
     VALID_ORDER_BY_ATTRIBUTE_KEYS = {"name", "experiment_id", "creation_time", "last_update_time"}
     NUMERIC_ATTRIBUTES = {"creation_time", "last_update_time"}
->>>>>>> ca98d871
 
     @classmethod
     def _invalid_statement_token_search_experiments(cls, token):
@@ -990,20 +930,6 @@
             if token.ttype in cls.STRING_VALUE_TYPES or isinstance(token, Identifier):
                 return cls._strip_quotes(token.value, expect_quoted_value=True)
             elif isinstance(token, Parenthesis):
-<<<<<<< HEAD
-                cls._check_valid_identifier_list(token)
-                if key != "run_id":
-                    raise MlflowException(
-                        "Only run_id attribute support compare with a list of quoted string "
-                        "values.",
-                        error_code=INVALID_PARAMETER_VALUE,
-                    )
-                run_id_list = cls._parse_list_from_sql_token(token)
-                # Because MySQL IN clause is case-insensitive, but all run_ids only contain lower
-                # case letters, so that we filter out run_ids containing upper case letters here.
-                run_id_list = [run_id for run_id in run_id_list if run_id.islower()]
-                return run_id_list
-=======
                 if key != "run_id":
                     raise MlflowException(
                         "Only the 'run_id' attribute supports comparison with a list of quoted "
@@ -1011,7 +937,6 @@
                         error_code=INVALID_PARAMETER_VALUE,
                     )
                 return cls._parse_run_ids(token)
->>>>>>> ca98d871
             else:
                 raise MlflowException(
                     "Expected a quoted string value or a list of quoted string values for "
