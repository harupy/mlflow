--- conflicted
+++ resolved
@@ -27,13 +27,10 @@
     # such as evaluation
     CHAT_MESSAGES = "mlflow.chat.messages"
     CHAT_TOOLS = "mlflow.chat.tools"
-<<<<<<< HEAD
-    MODEL_ID = "mlflow.modelId"
-=======
     # This attribute is not empty only on the root span.
     # Used to populate `intermediate_output` field of a trace.
     INTERMEDIATE_OUTPUTS = "mlflow.trace.intermediate_outputs"
->>>>>>> 409c7721
+    MODEL_ID = "mlflow.modelId"
 
 
 # All storage backends are guaranteed to support key values up to 250 characters
