import collections
import inspect
import logging
<<<<<<< HEAD
import time

from distutils.version import LooseVersion
from itertools import islice

from mlflow.entities import Metric
from mlflow.tracking.client import MlflowClient
from mlflow.utils.autologging_utils import try_mlflow_log
=======
from numbers import Number
import time

from mlflow.entities import Metric, Param
from mlflow.tracking.client import MlflowClient
from mlflow.utils.autologging_utils import try_mlflow_log
from mlflow.utils.file_utils import TempDir
from mlflow.utils.mlflow_tags import MLFLOW_PARENT_RUN_ID
from mlflow.utils.validation import (
    MAX_PARAMS_TAGS_PER_BATCH,
    MAX_METRICS_PER_BATCH,
    MAX_ENTITIES_PER_BATCH,
    MAX_ENTITY_KEY_LENGTH,
    MAX_PARAM_VAL_LENGTH,
)
>>>>>>> 61df52db

_logger = logging.getLogger(__name__)

# The earliest version we're guaranteed to support. Autologging utilities may not work properly
# on scikit-learn older than this version.
_MIN_SKLEARN_VERSION = "0.20.3"

_SAMPLE_WEIGHT = "sample_weight"

# A organized template to store sklearn metrics
_SklearnMetric = collections.namedtuple("_SklearnMetric", ["name", "function", "arguments"])


def _get_estimator_info_tags(estimator):
    """
    :return: A dictionary of MLflow run tag keys and values
             describing the specified estimator.
    """
    return {
        "estimator_name": estimator.__class__.__name__,
        "estimator_class": (estimator.__class__.__module__ + "." + estimator.__class__.__name__),
    }


def _get_Xy(args, kwargs, X_var_name, y_var_name):
    # corresponds to: model.fit(X, y)
    if len(args) >= 2:
        return args[:2]

    # corresponds to: model.fit(X, <y_var_name>=y)
    if len(args) == 1:
        return args[0], kwargs[y_var_name]

    # corresponds to: model.fit(<X_var_name>=X, <y_var_name>=y)
    return kwargs[X_var_name], kwargs[y_var_name]


def _get_labels_and_predictions(trained_estimator, fit_args, fit_kwargs, fit_arg_names):
    # In most cases, X_var_name and y_var_name become "X" and "y", respectively.
    # However, certain sklearn models use different variable names for X and y.
    X_var_name, y_var_name = fit_arg_names[:2]
    X, y_true = _get_Xy(fit_args, fit_kwargs, X_var_name, y_var_name)
    y_pred = trained_estimator.predict(X)

    return y_true, y_pred


def _get_sample_weight(arg_names, args, kwargs):
    sample_weight_index = arg_names.index(_SAMPLE_WEIGHT)

    # corresponds to: model.fit(X, y, ..., sample_weight)
    if len(args) > sample_weight_index:
        return args[sample_weight_index]

    # corresponds to: model.fit(X, y, ..., sample_weight=sample_weight)
    if _SAMPLE_WEIGHT in kwargs:
        return kwargs[_SAMPLE_WEIGHT]

    return None


def _get_arg_names(f):
    # `inspect.getargspec` doesn't return a wrapped function's argspec
    # See: https://hynek.me/articles/decorators#mangled-signatures
    return list(inspect.signature(f).parameters.keys())


def _get_args_for_score(score_func, fit_func, fit_args, fit_kwargs):
    """
    Get arguments to pass to score_func in the following steps.

    1. Extract X and y from fit_args and fit_kwargs.
    2. If the sample_weight argument exists in both score_func and fit_func,
       extract it from fit_args or fit_kwargs and return (X, y, sample_weight),
       otherwise return (X, y)

    :param score_func: A score function object.
    :param fit_func: A fit function object.
    :param fit_args: Positional arguments given to fit_func.
    :param fit_kwargs: Keyword arguments given to fit_func.

    :returns: A tuple of either (X, y, sample_weight) or (X, y).
    """
    score_arg_names = _get_arg_names(score_func)
    fit_arg_names = _get_arg_names(fit_func)

    # In most cases, X_var_name and y_var_name become "X" and "y", respectively.
    # However, certain sklearn models use different variable names for X and y.
    # E.g., see: https://scikit-learn.org/stable/modules/generated/sklearn.multioutput.MultiOutputClassifier.html#sklearn.multioutput.MultiOutputClassifier.fit # noqa: E501
    X_var_name, y_var_name = fit_arg_names[:2]
    Xy = _get_Xy(fit_args, fit_kwargs, X_var_name, y_var_name)

    if (_SAMPLE_WEIGHT in fit_arg_names) and (_SAMPLE_WEIGHT in score_arg_names):
        sample_weight = _get_sample_weight(fit_arg_names, fit_args, fit_kwargs)
        return (*Xy, sample_weight)

    return Xy


def _get_metrics_value_dict(metrics_list):
    metric_value_dict = {}
    for metric in metrics_list:
        try:
            metric_value = metric.function(**metric.arguments)
        except Exception as e:  # pylint: disable=broad-except
            _log_warning(metric.name, metric.function, e)
        else:
            metric_value_dict[metric.name] = metric_value

    return metric_value_dict


def _get_classifier_metrics(trained_estimator, fit_args, fit_kwargs):
    """
    Compute and log various common metrics for classifiers

    For (1) precision score:
    https://scikit-learn.org/stable/modules/generated/sklearn.metrics.precision_score.html#sklearn.metrics.precision_score
    (2) recall score:
    https://scikit-learn.org/stable/modules/generated/sklearn.metrics.recall_score.html#sklearn.metrics.recall_score
    (3) f1_score:
    https://scikit-learn.org/stable/modules/generated/sklearn.metrics.f1_score.html#sklearn.metrics.f1_score
    By default, we choose the parameter `labels` to be `None`, `pos_label` to be `1`, `average` to be `weighted` to
    compute the weighted precision score.

    For accuracy score: https://scikit-learn.org/stable/modules/generated/sklearn.metrics.accuracy_score.html
    we choose the parameter `normalize` to be `True` to output the percentage of accuracy,
    as opposed to `False` that outputs the absolute correct number of sample prediction

    Steps:
    1. Extract X and y_true from fit_args and fit_kwargs, and compute y_pred.
    2. If the sample_weight argument exists in fit_func (accuracy_score by default has sample_weight),
       extract it from fit_args or fit_kwargs as (y_true, y_pred, ...... sample_weight),
       otherwise as (y_true, y_pred, ......)
    3. return a dictionary of metric(name, value)

    :param trained_estimator: The already fitted classifier
    :param fit_args: Positional arguments given to fit_func.
    :param fit_kwargs: Keyword arguments given to fit_func.
    :return: dictionary of (function name, computed value)
    """
    import sklearn

    fit_arg_names = _get_arg_names(trained_estimator.fit)
    y_true, y_pred = _get_labels_and_predictions(
        trained_estimator, fit_args, fit_kwargs, fit_arg_names
    )
    sample_weight = (
        _get_sample_weight(fit_arg_names, fit_args, fit_kwargs)
        if _SAMPLE_WEIGHT in fit_arg_names
        else None
    )

    classifier_metrics = [
        _SklearnMetric(
            name="precision_score",
            function=sklearn.metrics.precision_score,
            arguments=dict(
                y_true=y_true, y_pred=y_pred, average="weighted", sample_weight=sample_weight
            ),
        ),
        _SklearnMetric(
            name="recall_score",
            function=sklearn.metrics.recall_score,
            arguments=dict(
                y_true=y_true, y_pred=y_pred, average="weighted", sample_weight=sample_weight
            ),
        ),
        _SklearnMetric(
            name="f1_score",
            function=sklearn.metrics.f1_score,
            arguments=dict(
                y_true=y_true, y_pred=y_pred, average="weighted", sample_weight=sample_weight
            ),
        ),
        _SklearnMetric(
            name="accuracy_score",
            function=sklearn.metrics.accuracy_score,
            arguments=dict(
                y_true=y_true, y_pred=y_pred, normalize=True, sample_weight=sample_weight
            ),
        ),
    ]

    return _get_metrics_value_dict(classifier_metrics)


def _get_regressor_metrics(trained_estimator, fit_args, fit_kwargs):
    """
    Compute and log various common metrics for regressors

    For (1) (root) mean squared error:
    https://scikit-learn.org/stable/modules/generated/sklearn.metrics.mean_squared_error.html#sklearn.metrics.mean_squared_error
    (2) mean absolute error:
    https://scikit-learn.org/stable/modules/generated/sklearn.metrics.mean_absolute_error.html#sklearn.metrics.mean_absolute_error
    (3) r2 score:
    https://scikit-learn.org/stable/modules/generated/sklearn.metrics.r2_score.html#sklearn.metrics.r2_score
    By default, we choose the parameter `multioutput` to be `uniform_average` to average outputs with uniform weight.

    Steps:
    1. Extract X and y_true from fit_args and fit_kwargs, and compute y_pred.
    2. If the sample_weight argument exists in fit_func (accuracy_score by default has sample_weight),
       extract it from fit_args or fit_kwargs as (y_true, y_pred, sample_weight, multioutput),
       otherwise as (y_true, y_pred, multioutput)
    3. return a dictionary of metric(name, value)

    :param trained_estimator: The already fitted regressor
    :param fit_args: Positional arguments given to fit_func.
    :param fit_kwargs: Keyword arguments given to fit_func.
    :return: dictionary of (function name, computed value)
    """
    import sklearn

    fit_arg_names = _get_arg_names(trained_estimator.fit)
    y_true, y_pred = _get_labels_and_predictions(
        trained_estimator, fit_args, fit_kwargs, fit_arg_names
    )
    sample_weight = (
        _get_sample_weight(fit_arg_names, fit_args, fit_kwargs)
        if _SAMPLE_WEIGHT in fit_arg_names
        else None
    )

    regressor_metrics = [
        _SklearnMetric(
            name="mse",
            function=sklearn.metrics.mean_squared_error,
            arguments=dict(
                y_true=y_true,
                y_pred=y_pred,
                sample_weight=sample_weight,
                multioutput="uniform_average",
            ),
        ),
        _SklearnMetric(
            name="rmse",
            function=sklearn.metrics.mean_squared_error,
            arguments=dict(
                y_true=y_true,
                y_pred=y_pred,
                sample_weight=sample_weight,
                multioutput="uniform_average",
                squared=False,
            ),
        ),
        _SklearnMetric(
            name="mae",
            function=sklearn.metrics.mean_absolute_error,
            arguments=dict(
                y_true=y_true,
                y_pred=y_pred,
                sample_weight=sample_weight,
                multioutput="uniform_average",
            ),
        ),
        _SklearnMetric(
            name="r2_score",
            function=sklearn.metrics.r2_score,
            arguments=dict(
                y_true=y_true,
                y_pred=y_pred,
                sample_weight=sample_weight,
                multioutput="uniform_average",
            ),
        ),
    ]

    return _get_metrics_value_dict(regressor_metrics)


def _log_warning(func_name, func_call, err):
    msg = (
        func_call.__qualname__
        + " failed. The "
        + func_name
        + " metric will not be recorded. Metric error: "
        + str(err)
    )
    print("Exception name {0}".format(func_name))
    _logger.warning(msg)


def _log_specialized_estimator_content(trained_estimator, run_id, fit_args, fit_kwargs):
    import sklearn

    name_score_dict = {}
    if sklearn.base.is_classifier(trained_estimator):
        name_score_dict = _get_classifier_metrics(trained_estimator, fit_args, fit_kwargs)
    elif sklearn.base.is_regressor(trained_estimator):
        name_score_dict = _get_regressor_metrics(trained_estimator, fit_args, fit_kwargs)

    # batch log all metrics
    try_mlflow_log(
        MlflowClient().log_batch,
        run_id,
        metrics=[
            Metric(key=str(key), value=value, timestamp=int(time.time() * 1000), step=0)
            for key, value in name_score_dict.items()
        ],
    )


def _chunk_dict(d, chunk_size):
    # Copied from: https://stackoverflow.com/a/22878842

    it = iter(d)
    for _ in range(0, len(d), chunk_size):
        yield {k: d[k] for k in islice(it, chunk_size)}


def _truncate_dict(d, max_key_length=None, max_value_length=None):
    def _truncate_and_ellipsize(value, max_length):
        return str(value)[: (max_length - 3)] + "..."

    key_is_none = max_key_length is None
    val_is_none = max_value_length is None

    if key_is_none and val_is_none:
        raise ValueError("Must specify at least either `max_key_length` or `max_value_length`")

    truncated = {}
    for k, v in d.items():
        should_truncate_key = (not key_is_none) and (len(str(k)) > max_key_length)
        should_truncate_val = (not val_is_none) and (len(str(v)) > max_value_length)

        new_k = _truncate_and_ellipsize(k, max_key_length) if should_truncate_key else k
        if should_truncate_key:
            # Use the truncated key for warning logs to avoid noisy printing to stdout
            msg = "Truncated the key `{}`".format(new_k)
            _logger.warning(msg)

        new_v = _truncate_and_ellipsize(v, max_value_length) if should_truncate_val else v
        if should_truncate_val:
            # Use the truncated key and value for warning logs to avoid noisy printing to stdout
            msg = "Truncated the value of the key `{}`. Truncated value: `{}`".format(new_k, new_v)
            _logger.warning(msg)

        truncated[new_k] = new_v

    return truncated


def _get_meta_estimators_for_autologging():
    """
    :return: A list of meta estimator class definitions
             (e.g., `sklearn.model_selection.GridSearchCV`) that should be included
             when patching training functions for autologging
    """
    from sklearn.model_selection import GridSearchCV, RandomizedSearchCV
    from sklearn.pipeline import Pipeline

    return [
        GridSearchCV,
        RandomizedSearchCV,
        Pipeline,
    ]


def _is_parameter_search_estimator(estimator):
    """
    :return: `True` if the specified scikit-learn estimator is a parameter search estimator,
             such as `GridSearchCV`. `False` otherwise.
    """
    from sklearn.model_selection import GridSearchCV, RandomizedSearchCV

    parameter_search_estimators = [
        GridSearchCV,
        RandomizedSearchCV,
    ]

    return any(
        [
            isinstance(estimator, param_search_estimator)
            for param_search_estimator in parameter_search_estimators
        ]
    )


def _log_parameter_search_results_as_artifact(cv_results_df, run_id):
    """
    Records a collection of parameter search results as an MLflow artifact
    for the specified run.

    :param cv_results_df: A Pandas DataFrame containing the results of a parameter search
                          training session, which may be obtained by parsing the `cv_results_`
                          attribute of a trained parameter search estimator such as
                          `GridSearchCV`.
    :param run_id: The ID of the MLflow Run to which the artifact should be recorded.
    """
    with TempDir() as t:
        results_path = t.path("cv_results.csv")
        cv_results_df.to_csv(results_path, index=False)
        try_mlflow_log(MlflowClient().log_artifact, run_id, results_path)


def _create_child_runs_for_parameter_search(cv_estimator, parent_run, child_tags=None):
    """
    Creates a collection of child runs for a parameter search training session.
    Runs are reconstructed from the `cv_results_` attribute of the specified trained
    parameter search estimator - `cv_estimator`, which provides relevant performance
    metrics for each point in the parameter search space. One child run is created
    for each point in the parameter search space. For additional information, see
    `https://scikit-learn.org/stable/modules/generated/sklearn.model_selection.GridSearchCV.html`_. # noqa: E501

    :param cv_estimator: The trained parameter search estimator for which to create
                         child runs.
    :param parent_run: A py:class:`mlflow.entities.Run` object referring to the parent
                       parameter search run for which child runs should be created.
    :param child_tags: An optional dictionary of MLflow tag keys and values to log
                       for each child run.
    """
    import pandas as pd

    client = MlflowClient()
    # Use the start time of the parent parameter search run as a rough estimate for the
    # start time of child runs, since we cannot precisely determine when each point
    # in the parameter search space was explored
    child_run_start_time = parent_run.info.start_time
    child_run_end_time = int(time.time() * 1000)

    seed_estimator = cv_estimator.estimator
    # In the unlikely case that a seed of a parameter search estimator is,
    # itself, a parameter search estimator, we should avoid logging the untuned
    # parameters of the seeds's seed estimator
    should_log_params_deeply = not _is_parameter_search_estimator(seed_estimator)
    # Each row of `cv_results_` only provides parameters that vary across
    # the user-specified parameter grid. In order to log the complete set
    # of parameters for each child run, we fetch the parameters defined by
    # the seed estimator and update them with parameter subset specified
    # in the result row
    base_params = seed_estimator.get_params(deep=should_log_params_deeply)

    cv_results_df = pd.DataFrame.from_dict(cv_estimator.cv_results_)
    for _, result_row in cv_results_df.iterrows():
        tags_to_log = dict(child_tags) if child_tags else {}
        tags_to_log.update({MLFLOW_PARENT_RUN_ID: parent_run.info.run_id})
        tags_to_log.update(_get_estimator_info_tags(seed_estimator))
        child_run = client.create_run(
            experiment_id=parent_run.info.experiment_id,
            start_time=child_run_start_time,
            tags=tags_to_log,
        )

        from itertools import zip_longest

        params_to_log = dict(base_params)
        params_to_log.update(result_row.get("params", {}))
        param_batches_to_log = _chunk_dict(params_to_log, chunk_size=MAX_PARAMS_TAGS_PER_BATCH)

        # Parameters values are recorded twice in the set of search `cv_results_`:
        # once within a `params` column with dictionary values and once within
        # a separate dataframe column that is created for each parameter. To prevent
        # duplication of parameters, we log the consolidated values from the parameter
        # dictionary column and filter out the other parameter-specific columns with
        # names of the form `param_{param_name}`. Additionally, `cv_results_` produces
        # metrics for each training split, which is fairly verbose; accordingly, we filter
        # out per-split metrics in favor of aggregate metrics (mean, std, etc.)
        excluded_metric_prefixes = ["param", "split"]
        metric_batches_to_log = _chunk_dict(
            {
                key: value
                for key, value in result_row.iteritems()
                if not any([key.startswith(prefix) for prefix in excluded_metric_prefixes])
                and isinstance(value, Number)
            },
            chunk_size=min(
                MAX_ENTITIES_PER_BATCH - MAX_PARAMS_TAGS_PER_BATCH, MAX_METRICS_PER_BATCH
            ),
        )

        for params_batch, metrics_batch in zip_longest(
            param_batches_to_log, metric_batches_to_log, fillvalue={}
        ):
            # Trim any parameter keys / values and metric keys that exceed the limits
            # imposed by corresponding MLflow Tracking APIs (e.g., LogParam, LogMetric)
            truncated_params_batch = _truncate_dict(
                params_batch, MAX_ENTITY_KEY_LENGTH, MAX_PARAM_VAL_LENGTH
            )
            truncated_metrics_batch = _truncate_dict(
                metrics_batch, max_key_length=MAX_ENTITY_KEY_LENGTH
            )
            client.log_batch(
                run_id=child_run.info.run_id,
                params=[
                    Param(str(key), str(value)) for key, value in truncated_params_batch.items()
                ],
                metrics=[
                    Metric(key=str(key), value=value, timestamp=child_run_end_time, step=0)
                    for key, value in truncated_metrics_batch.items()
                ],
            )

        client.set_terminated(run_id=child_run.info.run_id, end_time=child_run_end_time)


def _is_supported_version():
    import sklearn

    return LooseVersion(sklearn.__version__) >= LooseVersion(_MIN_SKLEARN_VERSION)


def _all_estimators():
    try:
        from sklearn.utils import all_estimators

        return all_estimators()
    except ImportError:
        return _backported_all_estimators()


def _backported_all_estimators(type_filter=None):
    """
    Backported from scikit-learn 0.23.2:
    https://github.com/scikit-learn/scikit-learn/blob/0.23.2/sklearn/utils/__init__.py#L1146

    Use this backported `all_estimators` in old versions of sklearn because:
    1. An inferior version of `all_estimators` that old versions of sklearn use for testing,
       might function differently from a newer version.
    2. This backported `all_estimators` works on old versions of sklearn that don’t even define
       the testing utility variant of `all_estimators`.

    ========== original docstring ==========

    Get a list of all estimators from sklearn.
    This function crawls the module and gets all classes that inherit
    from BaseEstimator. Classes that are defined in test-modules are not
    included.
    By default meta_estimators such as GridSearchCV are also not included.
    Parameters
    ----------
    type_filter : string, list of string,  or None, default=None
        Which kind of estimators should be returned. If None, no filter is
        applied and all estimators are returned.  Possible values are
        'classifier', 'regressor', 'cluster' and 'transformer' to get
        estimators only of these specific types, or a list of these to
        get the estimators that fit at least one of the types.
    Returns
    -------
    estimators : list of tuples
        List of (name, class), where ``name`` is the class name as string
        and ``class`` is the actuall type of the class.
    """
    # lazy import to avoid circular imports from sklearn.base
    import pkgutil
    import platform
    import sklearn
    from importlib import import_module
    from operator import itemgetter
    from sklearn.utils.testing import ignore_warnings  # pylint: disable=no-name-in-module
    from sklearn.base import (
        BaseEstimator,
        ClassifierMixin,
        RegressorMixin,
        TransformerMixin,
        ClusterMixin,
    )

    IS_PYPY = platform.python_implementation() == "PyPy"

    def is_abstract(c):
        if not (hasattr(c, "__abstractmethods__")):
            return False
        if not len(c.__abstractmethods__):
            return False
        return True

    all_classes = []
    modules_to_ignore = {"tests", "externals", "setup", "conftest"}
    root = sklearn.__path__[0]  # sklearn package
    # Ignore deprecation warnings triggered at import time and from walking
    # packages
    with ignore_warnings(category=FutureWarning):
        for _, modname, _ in pkgutil.walk_packages(path=[root], prefix="sklearn."):
            mod_parts = modname.split(".")
            if any(part in modules_to_ignore for part in mod_parts) or "._" in modname:
                continue
            module = import_module(modname)
            classes = inspect.getmembers(module, inspect.isclass)
            classes = [(name, est_cls) for name, est_cls in classes if not name.startswith("_")]

            # TODO: Remove when FeatureHasher is implemented in PYPY
            # Skips FeatureHasher for PYPY
            if IS_PYPY and "feature_extraction" in modname:
                classes = [(name, est_cls) for name, est_cls in classes if name == "FeatureHasher"]

            all_classes.extend(classes)

    all_classes = set(all_classes)

    estimators = [
        c for c in all_classes if (issubclass(c[1], BaseEstimator) and c[0] != "BaseEstimator")
    ]
    # get rid of abstract base classes
    estimators = [c for c in estimators if not is_abstract(c[1])]

    if type_filter is not None:
        if not isinstance(type_filter, list):
            type_filter = [type_filter]
        else:
            type_filter = list(type_filter)  # copy
        filtered_estimators = []
        filters = {
            "classifier": ClassifierMixin,
            "regressor": RegressorMixin,
            "transformer": TransformerMixin,
            "cluster": ClusterMixin,
        }
        for name, mixin in filters.items():
            if name in type_filter:
                type_filter.remove(name)
                filtered_estimators.extend([est for est in estimators if issubclass(est[1], mixin)])
        estimators = filtered_estimators
        if type_filter:
            raise ValueError(
                "Parameter type_filter must be 'classifier', "
                "'regressor', 'transformer', 'cluster' or "
                "None, got"
                " %s." % repr(type_filter)
            )

    # drop duplicates, sort for reproducibility
    # itemgetter is used to ensure the sort does not extend to the 2nd item of
    # the tuple
    return sorted(set(estimators), key=itemgetter(0))<|MERGE_RESOLUTION|>--- conflicted
+++ resolved
@@ -1,16 +1,6 @@
 import collections
 import inspect
 import logging
-<<<<<<< HEAD
-import time
-
-from distutils.version import LooseVersion
-from itertools import islice
-
-from mlflow.entities import Metric
-from mlflow.tracking.client import MlflowClient
-from mlflow.utils.autologging_utils import try_mlflow_log
-=======
 from numbers import Number
 import time
 
@@ -26,7 +16,6 @@
     MAX_ENTITY_KEY_LENGTH,
     MAX_PARAM_VAL_LENGTH,
 )
->>>>>>> 61df52db
 
 _logger = logging.getLogger(__name__)
 
