--- conflicted
+++ resolved
@@ -374,49 +374,10 @@
             Create a callback function that records evaluation results.
             """
 
-<<<<<<< HEAD
             @exception_safe_function
             def callback(env):
                 metrics_logger.record_metrics(dict(env.evaluation_result_list), env.iteration)
                 eval_results.append(dict(env.evaluation_result_list))
-=======
-            if LooseVersion(xgboost.__version__) >= LooseVersion("1.3.0"):
-                # In xgboost >= 1.3.0, user-defined callbacks should inherit
-                # `xgboost.callback.TrainingCallback`:
-                # https://xgboost.readthedocs.io/en/latest/python/callbacks.html#defining-your-own-callback  # noqa
-
-                class Callback(
-                    xgboost.callback.TrainingCallback, metaclass=ExceptionSafeAbstractClass,
-                ):
-                    def after_iteration(self, model, epoch, evals_log):
-                        """
-                        Run after each iteration. Return True when training should stop.
-                        """
-                        # `evals_log` is a nested dict (type: Dict[str, Dict[str, List[float]]])
-                        # that looks like this:
-                        # {
-                        #   "train": {
-                        #     "auc": [0.5, 0.6, 0.7, ...],
-                        #     ...
-                        #   },
-                        #   ...
-                        # }
-                        evaluation_result_dict = {}
-                        for data_name, metric_dict in evals_log.items():
-                            for metric_name, metric_values_on_each_iter in metric_dict.items():
-                                key = "{}-{}".format(data_name, metric_name)
-                                # The last element in `metric_values_on_each_iter` corresponds to
-                                # the meric on the current iteration
-                                evaluation_result_dict[key] = metric_values_on_each_iter[-1]
-
-                        metrics_logger.record_metrics(evaluation_result_dict, epoch)
-                        eval_results.append(evaluation_result_dict)
-
-                        # Return `False` to indicate training should not stop
-                        return False
-
-                return Callback()
->>>>>>> ebd4e5ed
 
             else:
 
@@ -425,11 +386,6 @@
                     metrics_logger.record_metrics(dict(env.evaluation_result_list), env.iteration)
                     eval_results.append(dict(env.evaluation_result_list))
 
-<<<<<<< HEAD
-=======
-                return callback
-
->>>>>>> ebd4e5ed
         def log_feature_importance_plot(features, importance, importance_type):
             """
             Log feature importance plot.
