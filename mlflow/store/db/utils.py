--- conflicted
+++ resolved
@@ -192,15 +192,9 @@
     if pool_size:
         pool_kwargs["pool_size"] = pool_size
     if pool_max_overflow:
-<<<<<<< HEAD
-        pool_kwargs["max_overflow"] = int(pool_max_overflow)
-    if pool_recycle:
-        pool_kwargs["pool_recycle"] = int(pool_recycle)
-=======
         pool_kwargs["max_overflow"] = pool_max_overflow
     if pool_recycle:
         pool_kwargs["pool_recycle"] = pool_recycle
->>>>>>> 07300329
     if echo:
         pool_kwargs["echo"] = echo
     if pool_kwargs:
