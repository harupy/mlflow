package org.mlflow.sagemaker;

import java.io.IOException;
import java.nio.charset.StandardCharsets;
import java.util.ArrayList;
import java.util.HashMap;
import java.util.List;
import java.util.Map;
import java.util.Optional;
import javax.servlet.http.HttpServletResponse;
import org.apache.commons.io.IOUtils;
import org.apache.http.HttpEntity;
import org.apache.http.HttpResponse;
import org.apache.http.client.HttpClient;
import org.apache.http.client.methods.HttpGet;
import org.apache.http.client.methods.HttpPost;
import org.apache.http.conn.HttpHostConnectException;
import org.apache.http.entity.StringEntity;
import org.apache.http.impl.client.HttpClientBuilder;
import org.junit.Assert;
import org.junit.Test;
import org.mlflow.utils.SerializationUtils;

public class ScoringServerTest {
  private class TestPredictor implements Predictor {
    private final boolean succeed;
    private final Optional<String> responseContent;

    private TestPredictor(boolean succeed) {
      this.succeed = succeed;
      this.responseContent = Optional.empty();
    }

    private TestPredictor(String responseContent) {
      this.responseContent = Optional.of(responseContent);
      this.succeed = true;
    }

    @Override
    public PredictorDataWrapper predict(PredictorDataWrapper input)
        throws PredictorEvaluationException {
      if (succeed) {
        String responseText = this.responseContent.orElse("{ \"Text\" : \"Succeed!\" }");
        return new PredictorDataWrapper(responseText, PredictorDataWrapper.ContentType.Json);
      } else {
        throw new PredictorEvaluationException("Failure!");
      }
    }
  }

  private static final HttpClient httpClient = HttpClientBuilder.create().build();

  private static String getHttpResponseBody(HttpResponse response) throws IOException {
    return IOUtils.toString(response.getEntity().getContent(), StandardCharsets.UTF_8);
  }

  @Test
  public void testScoringServerWithValidPredictorRespondsToPingsCorrectly() throws IOException {
    TestPredictor validPredictor = new TestPredictor(true);
    ScoringServer server = new ScoringServer(validPredictor);
    server.start();

    String requestUrl = String.format("http://localhost:%d/ping", server.getPort().get());
    HttpGet getRequest = new HttpGet(requestUrl);
    HttpResponse response = httpClient.execute(getRequest);
    Assert.assertEquals(HttpServletResponse.SC_OK, response.getStatusLine().getStatusCode());
    server.stop();
  }

  @Test
  public void testScoringServerWithValidPredictorRespondsToVersionCorrectly() throws IOException {
    TestPredictor validPredictor = new TestPredictor(true);
    ScoringServer server = new ScoringServer(validPredictor);
    server.start();

    String requestUrl = String.format("http://localhost:%d/version", server.getPort().get());
    HttpGet getRequest = new HttpGet(requestUrl);
    HttpResponse response = httpClient.execute(getRequest);
    Assert.assertEquals(HttpServletResponse.SC_OK, response.getStatusLine().getStatusCode());
    String responseBody = getHttpResponseBody(response);
<<<<<<< HEAD
    Assert.assertEquals("2.20.3", responseBody);
=======
    Assert.assertEquals("2.21.1-SNAPSHOT", responseBody);
>>>>>>> a037de3d
    server.stop();
  }

  @Test
  public void testConstructingScoringServerFromInvalidModelPathThrowsException() {
    String badModelPath = "/not/a/valid/path";
    try {
      ScoringServer server = new ScoringServer(badModelPath);
      Assert.fail("Expected constructing a model server with an invalid model path"
          + " to throw an exception, but none was thrown.");
    } catch (PredictorLoadingException e) {
      // Succeed
    }
  }

  @Test
  public void testScoringServerRepondsToInvocationOfBadContentTypeWithBadRequestCode()
      throws IOException {
    TestPredictor predictor = new TestPredictor(true);
    ScoringServer server = new ScoringServer(predictor);
    server.start();

    String requestUrl = String.format("http://localhost:%d/invocations", server.getPort().get());
    String badContentType = "not-a-content-type";
    HttpPost postRequest = new HttpPost(requestUrl);
    postRequest.addHeader("Content-type", badContentType);
    HttpEntity entity = new StringEntity("body");
    postRequest.setEntity(entity);

    HttpResponse response = httpClient.execute(postRequest);
    Assert.assertEquals(
        HttpServletResponse.SC_BAD_REQUEST, response.getStatusLine().getStatusCode());

    server.stop();
  }

  @Test
  public void testMultipleServersRunOnDifferentPortsSucceedfully() throws IOException {
    TestPredictor predictor = new TestPredictor(true);

    List<ScoringServer> servers = new ArrayList<>();
    for (int i = 0; i < 3; ++i) {
      ScoringServer newServer = new ScoringServer(predictor);
      newServer.start();
      servers.add(newServer);
    }

    for (ScoringServer server : servers) {
      int portNumber = server.getPort().get();
      String requestUrl = String.format("http://localhost:%d/ping", portNumber);
      HttpGet getRequest = new HttpGet(requestUrl);
      HttpResponse response = httpClient.execute(getRequest);
      Assert.assertEquals(HttpServletResponse.SC_OK, response.getStatusLine().getStatusCode());
    }

    for (ScoringServer server : servers) {
      server.stop();
    }
  }

  @Test
  public void testScoringServerWithValidPredictorRespondsToInvocationWithPredictorOutputContent()
      throws IOException {
    Map<String, String> predictorDict = new HashMap<>();
    predictorDict.put("Text", "Response");
    String predictorJson = SerializationUtils.toJson(predictorDict);
    TestPredictor predictor = new TestPredictor(predictorJson);

    ScoringServer server = new ScoringServer(predictor);
    server.start();

    String requestUrl = String.format("http://localhost:%d/invocations", server.getPort().get());
    HttpPost postRequest = new HttpPost(requestUrl);
    postRequest.addHeader("Content-type", "application/json");
    HttpEntity entity = new StringEntity("body");
    postRequest.setEntity(entity);

    HttpResponse response = httpClient.execute(postRequest);
    Assert.assertEquals(HttpServletResponse.SC_OK, response.getStatusLine().getStatusCode());
    String responseBody = getHttpResponseBody(response);
    Map<String, String> responseDict = SerializationUtils.fromJson(responseBody, Map.class);
    Assert.assertEquals(predictorDict, responseDict);

    server.stop();
  }

  @Test
  public void testScoringServerRespondsWithInternalServerErrorCodeWhenPredictorThrowsException()
      throws IOException {
    TestPredictor predictor = new TestPredictor(false);

    ScoringServer server = new ScoringServer(predictor);
    server.start();

    String requestUrl = String.format("http://localhost:%d/invocations", server.getPort().get());

    HttpPost postRequestJson = new HttpPost(requestUrl);
    postRequestJson.addHeader("Content-type", "application/json");
    HttpEntity entityJson = new StringEntity("body");
    postRequestJson.setEntity(entityJson);

    HttpResponse responseJson = httpClient.execute(postRequestJson);
    Assert.assertEquals(
        HttpServletResponse.SC_INTERNAL_SERVER_ERROR, responseJson.getStatusLine().getStatusCode());

    HttpPost postRequestCsv = new HttpPost(requestUrl);
    postRequestCsv.addHeader("Content-type", "text/csv");
    HttpEntity entityCsv = new StringEntity("body");
    postRequestCsv.setEntity(entityCsv);

    HttpResponse responseCsv = httpClient.execute(postRequestCsv);
    Assert.assertEquals(
        HttpServletResponse.SC_INTERNAL_SERVER_ERROR, responseCsv.getStatusLine().getStatusCode());

    server.stop();
  }

  @Test
  public void testScoringServerStartsAndStopsSucceedfully() throws IOException {
    TestPredictor predictor = new TestPredictor(true);
    ScoringServer server = new ScoringServer(predictor);

    for (int i = 0; i < 3; ++i) {
      server.start();
      String requestUrl = String.format("http://localhost:%d/ping", server.getPort().get());
      HttpGet getRequest = new HttpGet(requestUrl);
      HttpResponse response1 = httpClient.execute(getRequest);
      Assert.assertEquals(HttpServletResponse.SC_OK, response1.getStatusLine().getStatusCode());

      server.stop();

      try {
        HttpResponse response2 = httpClient.execute(getRequest);
        Assert.fail("Expected attempt to ping an inactive server to throw an exception.");
      } catch (HttpHostConnectException e) {
        // Succeed
      }
    }
  }

  @Test
  public void testStartingScoringServerOnRandomPortAssignsNonZeroPort() {
    TestPredictor predictor = new TestPredictor(true);
    ScoringServer server = new ScoringServer(predictor);
    server.start();
    Optional<Integer> portNumber = server.getPort();
    Assert.assertEquals(true, portNumber.get() > 0);
    server.stop();
  }

  @Test
  public void testScoringServerIsActiveReturnsTrueWhenServerIsRunningElseFalse() {
    TestPredictor predictor = new TestPredictor(true);
    ScoringServer server = new ScoringServer(predictor);
    Assert.assertEquals(false, server.isActive());
    server.start();
    Assert.assertEquals(true, server.isActive());
    server.stop();
    Assert.assertEquals(false, server.isActive());
  }

  @Test
  public void testGetPortReturnsEmptyForInactiveServer() {
    TestPredictor predictor = new TestPredictor(true);
    ScoringServer server = new ScoringServer(predictor);
    Optional<Integer> portNumber = server.getPort();
    Assert.assertEquals(false, portNumber.isPresent());
  }

  @Test
  public void testGetPortReturnsPresentOptionalForActiveServer() {
    TestPredictor predictor = new TestPredictor(true);
    ScoringServer server = new ScoringServer(predictor);
    server.start();
    Assert.assertEquals(true, server.isActive());
    Optional<Integer> portNumber = server.getPort();
    Assert.assertEquals(true, portNumber.isPresent());
    server.stop();
  }

  @Test
  public void testServerStartsOnSpecifiedPortOrThrowsStateChangeException() throws IOException {
    int portNumber = 6783;
    TestPredictor predictor = new TestPredictor(true);
    ScoringServer server1 = new ScoringServer(predictor);
    server1.start(portNumber);
    Assert.assertEquals(true, server1.isActive());

    String requestUrl = String.format("http://localhost:%d/ping", server1.getPort().get());
    HttpGet getRequest = new HttpGet(requestUrl);
    HttpResponse response = httpClient.execute(getRequest);
    Assert.assertEquals(HttpServletResponse.SC_OK, response.getStatusLine().getStatusCode());

    ScoringServer server2 = new ScoringServer(predictor);
    try {
      server2.start(portNumber);
      Assert.fail(
          "Expected starting a new server on a port that is already bound to throw an exception.");
    } catch (ScoringServer.ServerStateChangeException e) {
      // Succeed
    }
    server1.stop();
    server2.stop();
  }

  @Test
  public void testAttemptingToStartActiveServerThrowsIllegalStateException() {
    TestPredictor predictor = new TestPredictor(true);
    ScoringServer server = new ScoringServer(predictor);
    server.start();
    try {
      server.start();
      Assert.fail(
          "Expected attempt to start a server that is already active to throw an exception.");
    } catch (IllegalStateException e) {
      // Succeed
    } finally {
      server.stop();
    }
  }
}<|MERGE_RESOLUTION|>--- conflicted
+++ resolved
@@ -78,11 +78,7 @@
     HttpResponse response = httpClient.execute(getRequest);
     Assert.assertEquals(HttpServletResponse.SC_OK, response.getStatusLine().getStatusCode());
     String responseBody = getHttpResponseBody(response);
-<<<<<<< HEAD
-    Assert.assertEquals("2.20.3", responseBody);
-=======
     Assert.assertEquals("2.21.1-SNAPSHOT", responseBody);
->>>>>>> a037de3d
     server.stop();
   }
 
