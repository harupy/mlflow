--- conflicted
+++ resolved
@@ -9,11 +9,7 @@
   RESOURCE_CONFLICT: 'RESOURCE_CONFLICT',
 };
 
-<<<<<<< HEAD
-export const Version = '2.20.3';
-=======
 export const Version = '2.21.1.dev0';
->>>>>>> a037de3d
 
 const DOCS_VERSION = 'latest';
 
