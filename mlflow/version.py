--- conflicted
+++ resolved
@@ -1,11 +1,7 @@
 # Copyright 2018 Databricks, Inc.
 import re
 
-<<<<<<< HEAD
-VERSION = "2.12.2.dev0"
-=======
-VERSION = "2.11.3"
->>>>>>> 51d0126d
+VERSION = "2.12.1"
 
 
 def is_release_version():
