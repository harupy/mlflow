# Copyright 2018 Databricks, Inc.
import re

<<<<<<< HEAD
VERSION = "2.20.3"
=======
VERSION = "2.21.1.dev0"
>>>>>>> a037de3d


def is_release_version():
    return bool(re.match(r"^\d+\.\d+\.\d+$", VERSION))<|MERGE_RESOLUTION|>--- conflicted
+++ resolved
@@ -1,11 +1,7 @@
 # Copyright 2018 Databricks, Inc.
 import re
 
-<<<<<<< HEAD
-VERSION = "2.20.3"
-=======
 VERSION = "2.21.1.dev0"
->>>>>>> a037de3d
 
 
 def is_release_version():
