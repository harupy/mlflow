--- conflicted
+++ resolved
@@ -1,11 +1,7 @@
 # Copyright 2018 Databricks, Inc.
 import re
 
-<<<<<<< HEAD
-VERSION = "2.20.0"
-=======
-VERSION = "2.20.4.dev0"
->>>>>>> bda01cf9
+VERSION = "2.20.3"
 
 
 def is_release_version():
