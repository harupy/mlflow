from collections import namedtuple
from datetime import datetime
import json
import logging

import yaml
import os
import uuid

from typing import Any, Dict, Optional, Union, Callable

import mlflow
from mlflow.exceptions import MlflowException
from mlflow.utils.file_utils import TempDir
from mlflow.utils.databricks_utils import get_databricks_runtime
from mlflow.tracking._model_registry import DEFAULT_AWAIT_MAX_SLEEP_SECONDS

_logger = logging.getLogger(__name__)


MLMODEL_FILE_NAME = "MLmodel"
_LOG_MODEL_METADATA_WARNING_TEMPLATE = (
    "Logging model metadata to the tracking server has failed, possibly due older "
    "server version. The model artifacts have been logged successfully under %s. "
    "In addition to exporting model artifacts, MLflow clients 1.7.0 and above "
    "attempt to record model metadata to the tracking store. If logging to a "
    "mlflow server via REST, consider upgrading the server version to MLflow "
    "1.7.0 or above."
)


<<<<<<< HEAD
ModelInfo = namedtuple(
    "ModelInfo",
    [
        "run_id",
        "artifact_path",
        "model_uri",
        "utc_time_created",
        "flavors",
        "model_uuid",
        "saved_input_example_info",
        "signature",
        "input_schema",
        "output_schema",
    ],
)


class Model(object):
=======
class Model:
>>>>>>> d3ddd59a
    """
    An MLflow Model that can support multiple model flavors. Provides APIs for implementing
    new Model flavors.
    """

    def __init__(
        self,
        artifact_path=None,
        run_id=None,
        utc_time_created=None,
        flavors=None,
        signature=None,  # ModelSignature
        saved_input_example_info: Dict[str, Any] = None,
        model_uuid: Union[str, Callable, None] = lambda: uuid.uuid4().hex,
        **kwargs,
    ):
        # store model id instead of run_id and path to avoid confusion when model gets exported
        if run_id:
            self.run_id = run_id
            self.artifact_path = artifact_path

        self.utc_time_created = str(utc_time_created or datetime.utcnow())
        self.flavors = flavors if flavors is not None else {}
        self.signature = signature
        self.saved_input_example_info = saved_input_example_info
        self.model_uuid = model_uuid() if callable(model_uuid) else model_uuid
        self.__dict__.update(kwargs)

    def __eq__(self, other):
        if not isinstance(other, Model):
            return False
        return self.__dict__ == other.__dict__

    def get_input_schema(self):
        return self.signature.inputs if self.signature is not None else None

    def get_output_schema(self):
        return self.signature.outputs if self.signature is not None else None

    def load_input_example(self, path: str):
        """
        Load the input example saved along a model. Returns None if there is no example metadata
        (i.e. the model was saved without example). Raises FileNotFoundError if there is model
        metadata but the example file is missing.

        :param path: Path to the model directory.

        :return: Input example (NumPy ndarray, SciPy csc_matrix, SciPy csr_matrix,
                 pandas DataFrame, dict) or None if the model has no example.
        """

        # Just-in-time import to only load example-parsing libraries (e.g. numpy, pandas, etc.) if
        # example is requested.
        from mlflow.models.utils import _read_example

        return _read_example(self, path)

    def add_flavor(self, name, **params):
        """Add an entry for how to serve the model in a given format."""
        self.flavors[name] = params
        return self

    @property
    def signature(self):  # -> Optional[ModelSignature]
        return self._signature

    @signature.setter
    def signature(self, value):
        # pylint: disable=attribute-defined-outside-init
        self._signature = value

    @property
    def saved_input_example_info(self) -> Optional[Dict[str, Any]]:
        return self._saved_input_example_info

    @saved_input_example_info.setter
    def saved_input_example_info(self, value: Dict[str, Any]):
        # pylint: disable=attribute-defined-outside-init
        self._saved_input_example_info = value

    def get_model_info(self) -> ModelInfo:
        """Create a ModelInfo instance that contains the model metadata."""
        return ModelInfo(
            run_id=self.run_id,
            artifact_path=self.artifact_path,
            model_uri="runs:/{}/{}".format(self.run_id, self.artifact_path),
            utc_time_created=self.utc_time_created,
            flavors=self.flavors,
            model_uuid=self.model_uuid,
            saved_input_example_info=self.saved_input_example_info,
            signature=self.signature,
            input_schema=self.get_input_schema(),
            output_schema=self.get_output_schema(),
        )

    def to_dict(self):
        """Serialize the model to a dictionary."""
        res = {k: v for k, v in self.__dict__.items() if not k.startswith("_")}
        databricks_runtime = get_databricks_runtime()
        if databricks_runtime:
            res["databricks_runtime"] = databricks_runtime
        if self.signature is not None:
            res["signature"] = self.signature.to_dict()
        if self.saved_input_example_info is not None:
            res["saved_input_example_info"] = self.saved_input_example_info
        return res

    def to_yaml(self, stream=None):
        """Write the model as yaml string."""
        return yaml.safe_dump(self.to_dict(), stream=stream, default_flow_style=False)

    def __str__(self):
        return self.to_yaml()

    def to_json(self):
        """Write the model as json."""
        return json.dumps(self.to_dict())

    def save(self, path):
        """Write the model as a local YAML file."""
        with open(path, "w") as out:
            self.to_yaml(out)

    @classmethod
    def load(cls, path):
        """Load a model from its YAML representation."""
        if os.path.isdir(path):
            path = os.path.join(path, MLMODEL_FILE_NAME)
        with open(path) as f:
            return cls.from_dict(yaml.safe_load(f.read()))

    @classmethod
    def from_dict(cls, model_dict):
        """Load a model from its YAML representation."""

        from .signature import ModelSignature

        model_dict = model_dict.copy()
        if "signature" in model_dict and isinstance(model_dict["signature"], dict):
            model_dict["signature"] = ModelSignature.from_dict(model_dict["signature"])

        if "model_uuid" not in model_dict:
            model_dict["model_uuid"] = None

        return cls(**model_dict)

    @classmethod
    def log(
        cls,
        artifact_path,
        flavor,
        registered_model_name=None,
        await_registration_for=DEFAULT_AWAIT_MAX_SLEEP_SECONDS,
        **kwargs,
    ):
        """
        Log model using supplied flavor module. If no run is active, this method will create a new
        active run.

        :param artifact_path: Run relative path identifying the model.
        :param flavor: Flavor module to save the model with. The module must have
                       the ``save_model`` function that will persist the model as a valid
                       MLflow model.
        :param registered_model_name: If given, create a model version under
                                      ``registered_model_name``, also creating a registered model if
                                      one with the given name does not exist.
        :param signature: :py:class:`ModelSignature` describes model input
                          and output :py:class:`Schema <mlflow.types.Schema>`. The model signature
                          can be :py:func:`inferred <infer_signature>` from datasets representing
                          valid model input (e.g. the training dataset) and valid model output
                          (e.g. model predictions generated on the training dataset), for example:

                          .. code-block:: python

                            from mlflow.models.signature import infer_signature
                            train = df.drop_column("target_label")
                            signature = infer_signature(train, model.predict(train))

        :param input_example: Input example provides one or several examples of
                              valid model input. The example can be used as a hint of what data to
                              feed the model. The given example will be converted to a Pandas
                              DataFrame and then serialized to json using the Pandas split-oriented
                              format. Bytes are base64-encoded.

        :param await_registration_for: Number of seconds to wait for the model version to finish
                            being created and is in ``READY`` status. By default, the function
                            waits for five minutes. Specify 0 or None to skip waiting.

        :param kwargs: Extra args passed to the model flavor.
        """
        with TempDir() as tmp:
            local_path = tmp.path("model")
            run_id = mlflow.tracking.fluent._get_or_start_run().info.run_id
            mlflow_model = cls(artifact_path=artifact_path, run_id=run_id)
            flavor.save_model(path=local_path, mlflow_model=mlflow_model, **kwargs)
            mlflow.tracking.fluent.log_artifacts(local_path, artifact_path)
            try:
                mlflow.tracking.fluent._record_logged_model(mlflow_model)
            except MlflowException:
                # We need to swallow all mlflow exceptions to maintain backwards compatibility with
                # older tracking servers. Only print out a warning for now.
                _logger.warning(_LOG_MODEL_METADATA_WARNING_TEMPLATE, mlflow.get_artifact_uri())
            if registered_model_name is not None:
                run_id = mlflow.tracking.fluent.active_run().info.run_id
                mlflow.register_model(
                    "runs:/%s/%s" % (run_id, artifact_path),
                    registered_model_name,
                    await_registration_for=await_registration_for,
                )
        return mlflow_model.get_model_info()<|MERGE_RESOLUTION|>--- conflicted
+++ resolved
@@ -29,7 +29,6 @@
 )
 
 
-<<<<<<< HEAD
 ModelInfo = namedtuple(
     "ModelInfo",
     [
@@ -47,10 +46,7 @@
 )
 
 
-class Model(object):
-=======
 class Model:
->>>>>>> d3ddd59a
     """
     An MLflow Model that can support multiple model flavors. Provides APIs for implementing
     new Model flavors.
