--- conflicted
+++ resolved
@@ -922,16 +922,11 @@
           larger than the configured maximum, these curves are not logged.
         - **metric_prefix**: An optional prefix to prepend to the name of each metric produced
           during evaluation.
-<<<<<<< HEAD
-        - **pos_label**: The positive label to use when computing classification metrics such as
-          precision, recall, f1, etc. for binary classification models (default: ``1``). For
-=======
         - **log_metrics_with_dataset_info**: A boolean value specifying whether or not to include
           information about the evaluation dataset in the name of each metric logged to MLflow
           Tracking during evaluation, default value is True.
         - **pos_label**: If specified, the positive label to use when computing classification
           metrics such as precision, recall, f1, etc. for binary classification models. For
->>>>>>> f736132a
           multiclass classification and regression models, this parameter will be ignored.
         - **average**: The averaging method to use when computing classification metrics such as
           precision, recall, f1, etc. for multiclass classification models
