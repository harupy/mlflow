"""
Internal package providing a Python CRUD interface to MLflow experiments, runs, registered models,
and model versions. This is a lower level API than the :py:mod:`mlflow.tracking.fluent` module,
and is exposed in the :py:mod:`mlflow.tracking` module.
"""
import contextlib
import logging
import json
import os
import posixpath
import sys
import tempfile
import yaml
from typing import List, Optional

from mlflow.entities import Experiment, Run, RunInfo, Metric, FileInfo, ViewType
from mlflow.store.entities.paged_list import PagedList
from mlflow.entities.model_registry import RegisteredModel, ModelVersion
from mlflow.entities.model_registry.model_version_stages import ALL_STAGES
from mlflow.exceptions import MlflowException
from mlflow.protos.databricks_pb2 import FEATURE_DISABLED
from mlflow.store.model_registry import SEARCH_REGISTERED_MODEL_MAX_RESULTS_DEFAULT
from mlflow.store.tracking import SEARCH_MAX_RESULTS_DEFAULT
from mlflow.tracking._model_registry.client import ModelRegistryClient
from mlflow.tracking._model_registry import utils as registry_utils
from mlflow.tracking._model_registry import DEFAULT_AWAIT_MAX_SLEEP_SECONDS
from mlflow.tracking._tracking_service import utils
from mlflow.tracking._tracking_service.client import TrackingServiceClient
from mlflow.tracking.artifact_utils import _upload_artifacts_to_databricks
from mlflow.tracking.registry import UnsupportedModelRegistryStoreURIException
from mlflow.utils.databricks_utils import (
    is_databricks_default_tracking_uri,
    is_in_databricks_job,
    is_in_databricks_notebook,
    get_workspace_info_from_dbutils,
    get_workspace_info_from_databricks_secrets,
)
from mlflow.utils.logging_utils import eprint
from mlflow.utils.uri import is_databricks_uri, construct_run_url
from mlflow.utils.annotations import experimental

_logger = logging.getLogger(__name__)


class MlflowClient(object):
    """
    Client of an MLflow Tracking Server that creates and manages experiments and runs, and of an
    MLflow Registry Server that creates and manages registered models and model versions. It's a
    thin wrapper around TrackingServiceClient and RegistryClient so there is a unified API but we
    can keep the implementation of the tracking and registry clients independent from each other.
    """

    def __init__(self, tracking_uri=None, registry_uri=None):
        """
        :param tracking_uri: Address of local or remote tracking server. If not provided, defaults
                             to the service set by ``mlflow.tracking.set_tracking_uri``. See
                             `Where Runs Get Recorded <../tracking.html#where-runs-get-recorded>`_
                             for more info.
        :param registry_uri: Address of local or remote model registry server. If not provided,
                             defaults to the service set by ``mlflow.tracking.set_registry_uri``. If
                             no such service was set, defaults to the tracking uri of the client.
        """
        final_tracking_uri = utils._resolve_tracking_uri(tracking_uri)
        self._registry_uri = registry_utils._resolve_registry_uri(registry_uri, tracking_uri)
        self._tracking_client = TrackingServiceClient(final_tracking_uri)
        # `MlflowClient` also references a `ModelRegistryClient` instance that is provided by the
        # `MlflowClient._get_registry_client()` method. This `ModelRegistryClient` is not explicitly
        # defined as an instance variable in the `MlflowClient` constructor; an instance variable
        # is assigned lazily by `MlflowClient._get_registry_client()` and should not be referenced
        # outside of the `MlflowClient._get_registry_client()` method

    def _get_registry_client(self):
        """
        Attempts to create a py:class:`ModelRegistryClient` if one does not already exist.

        :raises: py:class:`mlflow.exceptions.MlflowException` if the py:class:`ModelRegistryClient`
                 cannot be created. This may occur, for example, when the registry URI refers
                 to an unsupported store type (e.g., the FileStore).
        :return: A py:class:`ModelRegistryClient` instance
        """
        # Attempt to fetch a `ModelRegistryClient` that is lazily instantiated and defined as
        # an instance variable on this `MlflowClient` instance. Because the instance variable
        # is undefined until the first invocation of _get_registry_client(), the `getattr()`
        # function is used to safely fetch the variable (if it is defined) or a NoneType
        # (if it is not defined)
        registry_client_attr = "_registry_client_lazy"
        registry_client = getattr(self, registry_client_attr, None)
        if registry_client is None:
            try:
                registry_client = ModelRegistryClient(self._registry_uri)
                # Define an instance variable on this `MlflowClient` instance to reference the
                # `ModelRegistryClient` that was just constructed. `setattr()` is used to ensure
                # that the variable name is consistent with the variable name specified in the
                # preceding call to `getattr()`
                setattr(self, registry_client_attr, registry_client)
            except UnsupportedModelRegistryStoreURIException as exc:
                raise MlflowException(
                    "Model Registry features are not supported by the store with URI:"
                    " '{uri}'. Stores with the following URI schemes are supported:"
                    " {schemes}.".format(uri=self._registry_uri, schemes=exc.supported_uri_schemes),
                    FEATURE_DISABLED,
                )
        return registry_client

    # Tracking API

    def get_run(self, run_id) -> Run:
        """
        Fetch the run from backend store. The resulting :py:class:`Run <mlflow.entities.Run>`
        contains a collection of run metadata -- :py:class:`RunInfo <mlflow.entities.RunInfo>`,
        as well as a collection of run parameters, tags, and metrics --
        :py:class:`RunData <mlflow.entities.RunData>`. In the case where multiple metrics with the
        same key are logged for the run, the :py:class:`RunData <mlflow.entities.RunData>` contains
        the most recently logged value at the largest step for each metric.

        :param run_id: Unique identifier for the run.

        :return: A single :py:class:`mlflow.entities.Run` object, if the run exists. Otherwise,
                 raises an exception.

        .. code-block:: python
            :caption: Example

            import mlflow
            from mlflow.tracking import MlflowClient

            with mlflow.start_run() as run:
                mlflow.log_param("p", 0)

            # The run has finished since we have exited the with block
            # Fetch the run
            client = MlflowClient()
            run = client.get_run(run.info.run_id)
            print("run_id: {}".format(run.info.run_id))
            print("params: {}".format(run.data.params))
            print("status: {}".format(run.info.status))

        .. code-block:: text
            :caption: Output

            run_id: e36b42c587a1413ead7c3b6764120618
            params: {'p': '0'}
            status: FINISHED
        """
        return self._tracking_client.get_run(run_id)

    def get_metric_history(self, run_id, key) -> List[Metric]:
        """
        Return a list of metric objects corresponding to all values logged for a given metric.

        :param run_id: Unique identifier for run
        :param key: Metric name within the run

        :return: A list of :py:class:`mlflow.entities.Metric` entities if logged, else empty list

        .. code-block:: python
            :caption: Example

            from mlflow.tracking import MlflowClient

            def print_metric_info(history):
                for m in history:
                    print("name: {}".format(m.key))
                    print("value: {}".format(m.value))
                    print("step: {}".format(m.step))
                    print("timestamp: {}".format(m.timestamp))
                    print("--")

            # Create a run under the default experiment (whose id is "0"). Since this is low-level
            # CRUD operation, the method will create a run. To end the run, you'll have
            # to explicitly end it.
            client = MlflowClient()
            experiment_id = "0"
            run = client.create_run(experiment_id)
            print("run_id: {}".format(run.info.run_id))
            print("--")

            # Log couple of metrics, update their initial value, and fetch each
            # logged metrics' history.
            for k, v in [("m1", 1.5), ("m2", 2.5)]:
                client.log_metric(run.info.run_id, k, v, step=0)
                client.log_metric(run.info.run_id, k, v + 1, step=1)
                print_metric_info(client.get_metric_history(run.info.run_id, k))
            client.set_terminated(run.info.run_id)

        .. code-block:: text
            :caption: Output

            run_id: c360d15714994c388b504fe09ea3c234
            --
            name: m1
            value: 1.5
            step: 0
            timestamp: 1603423788607
            --
            name: m1
            value: 2.5
            step: 1
            timestamp: 1603423788608
            --
            name: m2
            value: 2.5
            step: 0
            timestamp: 1603423788609
            --
            name: m2
            value: 3.5
            step: 1
            timestamp: 1603423788610
            --
        """
        return self._tracking_client.get_metric_history(run_id, key)

    def create_run(self, experiment_id, start_time=None, tags=None) -> Run:
        """
        Create a :py:class:`mlflow.entities.Run` object that can be associated with
        metrics, parameters, artifacts, etc.
        Unlike :py:func:`mlflow.projects.run`, creates objects but does not run code.
        Unlike :py:func:`mlflow.start_run`, does not change the "active run" used by
        :py:func:`mlflow.log_param`.

        :param experiment_id: The string ID of the experiment to create a run in.
        :param start_time: If not provided, use the current timestamp.
        :param tags: A dictionary of key-value pairs that are converted into
                     :py:class:`mlflow.entities.RunTag` objects.
        :return: :py:class:`mlflow.entities.Run` that was created.

        .. code-block:: python
            :caption: Example

            from mlflow.tracking import MlflowClient

            # Create a run with a tag under the default experiment (whose id is '0').
            tags = {"engineering": "ML Platform"}
            client = MlflowClient()
            experiment_id = "0"
            run = client.create_run(experiment_id, tags=tags)

            # Show newly created run metadata info
            print("Run tags: {}".format(run.data.tags))
            print("Experiment id: {}".format(run.info.experiment_id))
            print("Run id: {}".format(run.info.run_id))
            print("lifecycle_stage: {}".format(run.info.lifecycle_stage))
            print("status: {}".format(run.info.status))

        .. code-block:: text
            :caption: Output

            Run tags: {'engineering': 'ML Platform'}
            Experiment id: 0
            Run id: 65fb9e2198764354bab398105f2e70c1
            lifecycle_stage: active
            status: RUNNING
        """
        return self._tracking_client.create_run(experiment_id, start_time, tags)

    def list_run_infos(
        self,
        experiment_id,
        run_view_type=ViewType.ACTIVE_ONLY,
        max_results=SEARCH_MAX_RESULTS_DEFAULT,
        order_by=None,
        page_token=None,
    ) -> PagedList[RunInfo]:
        """:return: List of :py:class:`mlflow.entities.RunInfo`

        .. code-block:: python
            :caption: Example

            import mlflow
            from mlflow.tracking import MlflowClient
            from mlflow.entities import ViewType

            def print_run_infos(run_infos):
                for r in run_infos:
                    print("- run_id: {}, lifecycle_stage: {}".format(r.run_id, r.lifecycle_stage))

            # Create two runs
            with mlflow.start_run() as run1:
                mlflow.log_metric("click_rate", 1.55)

            with mlflow.start_run() as run2:
                mlflow.log_metric("click_rate", 2.50)

            # Delete the last run
            client = MlflowClient()
            client.delete_run(run2.info.run_id)

            # Get all runs under the default experiment (whose id is 0)
            print("Active runs:")
            print_run_infos(mlflow.list_run_infos("0", run_view_type=ViewType.ACTIVE_ONLY))

            print("Deleted runs:")
            print_run_infos(mlflow.list_run_infos("0", run_view_type=ViewType.DELETED_ONLY))

            print("All runs:")
            print_run_infos(mlflow.list_run_infos("0", run_view_type=ViewType.ALL,
                            order_by=["metric.click_rate DESC"]))

        .. code-block:: text
            :caption: Output

            Active runs:
            - run_id: 47b11b33f9364ee2b148c41375a30a68, lifecycle_stage: active
            Deleted runs:
            - run_id: bc4803439bdd4a059103811267b6b2f4, lifecycle_stage: deleted
            All runs:
            - run_id: bc4803439bdd4a059103811267b6b2f4, lifecycle_stage: deleted
            - run_id: 47b11b33f9364ee2b148c41375a30a68, lifecycle_stage: active
        """
        return self._tracking_client.list_run_infos(
            experiment_id, run_view_type, max_results, order_by, page_token
        )

<<<<<<< HEAD
    def list_experiments(
        self, view_type=None, max_results=SEARCH_MAX_RESULTS_DEFAULT, page_token=None
    ):
=======
    def list_experiments(self, view_type=None) -> List[Experiment]:
>>>>>>> 25379a3c
        """
        :param max_results: If passed, specifies the maximum number of experiments desired. If not
                            passed, all experiments will be returned.
        :param page_token: Token specifying the next page of results. It should be obtained from
                            a ``list_experiments`` call.
        :return: PagedList of :py:class:`mlflow.entities.Experiment`

        .. code-block:: python
            :caption: Example

            from mlflow.tracking import MlflowClient
            from mlflow.entities import ViewType

            def print_experiment_info(experiments):
                for e in experiments:
                    print("- experiment_id: {}, name: {}, lifecycle_stage: {}"
                          .format(e.experiment_id, e.name, e.lifecycle_stage))

            client = MlflowClient()
            for name in ["Experiment 1", "Experiment 2"]:
                exp_id = client.create_experiment(name)

            # Delete the last experiment
            client.delete_experiment(exp_id)

            # Fetch experiments by view type
            print("Active experiments:")
            print_experiment_info(client.list_experiments(view_type=ViewType.ACTIVE_ONLY))
            print("Deleted experiments:")
            print_experiment_info(client.list_experiments(view_type=ViewType.DELETED_ONLY))
            print("All experiments:")
            print_experiment_info(client.list_experiments(view_type=ViewType.ALL))

        .. code-block:: text
            :caption: Output

            Active experiments:
            - experiment_id: 0, name: Default, lifecycle_stage: active
            - experiment_id: 1, name: Experiment 1, lifecycle_stage: active
            Deleted experiments:
            - experiment_id: 2, name: Experiment 2, lifecycle_stage: deleted
            All experiments:
            - experiment_id: 0, name: Default, lifecycle_stage: active
            - experiment_id: 1, name: Experiment 1, lifecycle_stage: active
            - experiment_id: 2, name: Experiment 2, lifecycle_stage: deleted
        """
        return self._tracking_client.list_experiments(
            view_type=view_type, max_results=max_results, page_token=page_token
        )

    def get_experiment(self, experiment_id) -> Experiment:
        """
        Retrieve an experiment by experiment_id from the backend store

        :param experiment_id: The experiment ID returned from ``create_experiment``.
        :return: :py:class:`mlflow.entities.Experiment`

        .. code-block:: python
            :caption: Example

            from mlflow.tracking import MlflowClient

            client = MlflowClient()
            exp_id = client.create_experiment("Experiment")
            experiment = client.get_experiment(exp_id)

            # Show experiment info
            print("Name: {}".format(experiment.name))
            print("Experiment ID: {}".format(experiment.experiment_id))
            print("Artifact Location: {}".format(experiment.artifact_location))
            print("Lifecycle_stage: {}".format(experiment.lifecycle_stage))

        .. code-block:: text
            :caption: Output

            Name: Experiment
            Experiment ID: 1
            Artifact Location: file:///.../mlruns/1
            Lifecycle_stage: active
        """
        return self._tracking_client.get_experiment(experiment_id)

    def get_experiment_by_name(self, name) -> Optional[Experiment]:
        """
        Retrieve an experiment by experiment name from the backend store

        :param name: The experiment name, which is case sensitive.
        :return: An instance of :py:class:`mlflow.entities.Experiment`
                 if an experiment with the specified name exists, otherwise None.

        .. code-block:: python
            :caption: Example

            from mlflow.tracking import MlflowClient

            # Case-sensitive name
            client = MlflowClient()
            experiment = client.get_experiment_by_name("Default")

            # Show experiment info
            print("Name: {}".format(experiment.name))
            print("Experiment ID: {}".format(experiment.experiment_id))
            print("Artifact Location: {}".format(experiment.artifact_location))
            print("Lifecycle_stage: {}".format(experiment.lifecycle_stage))

        .. code-block:: text
            :caption: Output

            Name: Default
            Experiment ID: 0
            Artifact Location: file:///.../mlruns/0
            Lifecycle_stage: active
        """
        return self._tracking_client.get_experiment_by_name(name)

    def create_experiment(self, name, artifact_location=None) -> str:
        """Create an experiment.

        :param name: The experiment name. Must be unique.
        :param artifact_location: The location to store run artifacts.
                                  If not provided, the server picks an appropriate default.
        :return: String as an integer ID of the created experiment.

        .. code-block:: python
            :caption: Example

            from mlflow.tracking import MlflowClient

            # Create an experiment with a name that is unique and case sensitive.
            client = MlflowClient()
            experiment_id = client.create_experiment("Social NLP Experiments")
            client.set_experiment_tag(experiment_id, "nlp.framework", "Spark NLP")

            # Fetch experiment metadata information
            experiment = client.get_experiment(experiment_id)
            print("Name: {}".format(experiment.name))
            print("Experiment_id: {}".format(experiment.experiment_id))
            print("Artifact Location: {}".format(experiment.artifact_location))
            print("Tags: {}".format(experiment.tags))
            print("Lifecycle_stage: {}".format(experiment.lifecycle_stage))

        .. code-block:: text
            :caption: Output

            Name: Social NLP Experiments
            Experiment_id: 1
            Artifact Location: file:///.../mlruns/1
            Tags: {'nlp.framework': 'Spark NLP'}
            Lifecycle_stage: active
        """
        return self._tracking_client.create_experiment(name, artifact_location)

    def delete_experiment(self, experiment_id) -> None:
        """
        Delete an experiment from the backend store.

        :param experiment_id: The experiment ID returned from ``create_experiment``.

        .. code-block:: python
            :caption: Example

            from mlflow.tracking import MlflowClient

            # Create an experiment with a name that is unique and case sensitive
            client = MlflowClient()
            experiment_id = client.create_experiment("New Experiment")
            client.delete_experiment(experiment_id)

            # Examine the deleted experiment details.
            experiment = client.get_experiment(experiment_id)
            print("Name: {}".format(experiment.name))
            print("Artifact Location: {}".format(experiment.artifact_location))
            print("Lifecycle_stage: {}".format(experiment.lifecycle_stage))

        .. code-block:: text
            :caption: Output

            Name: New Experiment
            Artifact Location: file:///.../mlruns/1
            Lifecycle_stage: deleted
        """
        self._tracking_client.delete_experiment(experiment_id)

    def restore_experiment(self, experiment_id) -> None:
        """
        Restore a deleted experiment unless permanently deleted.

        :param experiment_id: The experiment ID returned from ``create_experiment``.

        .. code-block:: python
            :caption: Example

            from mlflow.tracking import MlflowClient

            def print_experiment_info(experiment):
                print("Name: {}".format(experiment.name))
                print("Experiment Id: {}".format(experiment.experiment_id))
                print("Lifecycle_stage: {}".format(experiment.lifecycle_stage))

            # Create and delete an experiment
            client = MlflowClient()
            experiment_id = client.create_experiment("New Experiment")
            client.delete_experiment(experiment_id)

            # Examine the deleted experiment details.
            experiment = client.get_experiment(experiment_id)
            print_experiment_info(experiment)
            print("--")

            # Restore the experiment and fetch its info
            client.restore_experiment(experiment_id)
            experiment = client.get_experiment(experiment_id)
            print_experiment_info(experiment)

        .. code-block:: text
            :caption: Output

            Name: New Experiment
            Experiment Id: 1
            Lifecycle_stage: deleted
            --
            Name: New Experiment
            Experiment Id: 1
            Lifecycle_stage: active
        """
        self._tracking_client.restore_experiment(experiment_id)

    def rename_experiment(self, experiment_id, new_name) -> None:
        """
        Update an experiment's name. The new name must be unique.

        :param experiment_id: The experiment ID returned from ``create_experiment``.

        .. code-block:: python
            :caption: Example

            from mlflow.tracking import MlflowClient

            def print_experiment_info(experiment):
                print("Name: {}".format(experiment.name))
                print("Experiment_id: {}".format(experiment.experiment_id))
                print("Lifecycle_stage: {}".format(experiment.lifecycle_stage))

            # Create an experiment with a name that is unique and case sensitive
            client = MlflowClient()
            experiment_id = client.create_experiment("Social NLP Experiments")

            # Fetch experiment metadata information
            experiment = client.get_experiment(experiment_id)
            print_experiment_info(experiment)
            print("--")

            # Rename and fetch experiment metadata information
            client.rename_experiment(experiment_id, "Social Media NLP Experiments")
            experiment = client.get_experiment(experiment_id)
            print_experiment_info(experiment)

        .. code-block:: text
            :caption: Output

            Name: Social NLP Experiments
            Experiment_id: 1
            Lifecycle_stage: active
            --
            Name: Social Media NLP Experiments
            Experiment_id: 1
            Lifecycle_stage: active
        """
        self._tracking_client.rename_experiment(experiment_id, new_name)

    def log_metric(self, run_id, key, value, timestamp=None, step=None) -> None:
        """
        Log a metric against the run ID.

        :param run_id: The run id to which the metric should be logged.
        :param key: Metric name.
        :param value: Metric value (float). Note that some special values such
                      as +/- Infinity may be replaced by other values depending on the store. For
                      example, the SQLAlchemy store replaces +/- Inf with max / min float values.
        :param timestamp: Time when this metric was calculated. Defaults to the current system time.
        :param step: Integer training step (iteration) at which was the metric calculated.
                     Defaults to 0.

        .. code-block:: python
            :caption: Example

            from mlflow.tracking import MlflowClient

            def print_run_info(r):
                print("run_id: {}".format(r.info.run_id))
                print("metrics: {}".format(r.data.metrics))
                print("status: {}".format(r.info.status))

            # Create a run under the default experiment (whose id is '0').
            # Since these are low-level CRUD operations, this method will create a run.
            # To end the run, you'll have to explicitly end it.
            client = MlflowClient()
            experiment_id = "0"
            run = client.create_run(experiment_id)
            print_run_info(run)
            print("--")

            # Log the metric. Unlike mlflow.log_metric this method
            # does not start a run if one does not exist. It will log
            # the metric for the run id in the backend store.
            client.log_metric(run.info.run_id, "m", 1.5)
            client.set_terminated(run.info.run_id)
            run = client.get_run(run.info.run_id)
            print_run_info(run)

        .. code-block:: text
            :caption: Output

            run_id: 95e79843cb2c463187043d9065185e24
            metrics: {}
            status: RUNNING
            --
            run_id: 95e79843cb2c463187043d9065185e24
            metrics: {'m': 1.5}
            status: FINISHED
        """
        self._tracking_client.log_metric(run_id, key, value, timestamp, step)

    def log_param(self, run_id, key, value) -> None:
        """
        Log a parameter against the run ID.

        :param run_id: The run id to which the param should be logged.
        :param value: Value is converted to a string.

        .. code-block:: python
            :caption: Example

            from mlflow.tracking import MlflowClient

            def print_run_info(r):
                print("run_id: {}".format(r.info.run_id))
                print("params: {}".format(r.data.params))
                print("status: {}".format(r.info.status))

            # Create a run under the default experiment (whose id is '0').
            # Since these are low-level CRUD operations, this method will create a run.
            # To end the run, you'll have to explicitly end it.
            client = MlflowClient()
            experiment_id = "0"
            run = client.create_run(experiment_id)
            print_run_info(run)
            print("--")

            # Log the parameter. Unlike mlflow.log_param this method
            # does not start a run if one does not exist. It will log
            # the parameter in the backend store
            client.log_param(run.info.run_id, "p", 1)
            client.set_terminated(run.info.run_id)
            run = client.get_run(run.info.run_id)
            print_run_info(run)

        .. code-block:: text
            :caption: Output

            run_id: e649e49c7b504be48ee3ae33c0e76c93
            params: {}
            status: RUNNING
            --
            run_id: e649e49c7b504be48ee3ae33c0e76c93
            params: {'p': '1'}
            status: FINISHED
        """
        self._tracking_client.log_param(run_id, key, value)

    def set_experiment_tag(self, experiment_id, key, value) -> None:
        """
        Set a tag on the experiment with the specified ID. Value is converted to a string.

        :param experiment_id: String ID of the experiment.
        :param key: Name of the tag.
        :param value: Tag value (converted to a string).

        .. code-block:: python
            :caption: Example

            from mlflow.tracking import MlflowClient

            # Create an experiment and set its tag
            client = MlflowClient()
            experiment_id = client.create_experiment("Social Media NLP Experiments")
            client.set_experiment_tag(experiment_id, "nlp.framework", "Spark NLP")

            # Fetch experiment metadata information
            experiment = client.get_experiment(experiment_id)
            print("Name: {}".format(experiment.name))
            print("Tags: {}".format(experiment.tags))

        .. code-block:: text
            :caption: Output

            Name: Social Media NLP Experiments
            Tags: {'nlp.framework': 'Spark NLP'}
        """
        self._tracking_client.set_experiment_tag(experiment_id, key, value)

    def set_tag(self, run_id, key, value) -> None:
        """
        Set a tag on the run with the specified ID. Value is converted to a string.

        :param run_id: String ID of the run.
        :param key: Name of the tag.
        :param value: Tag value (converted to a string)

        .. code-block:: python
            :caption: Example

            from mlflow.tracking import MlflowClient

            def print_run_info(run):
                print("run_id: {}".format(run.info.run_id))
                print("Tags: {}".format(run.data.tags))

            # Create a run under the default experiment (whose id is '0').
            client = MlflowClient()
            experiment_id = "0"
            run = client.create_run(experiment_id)
            print_run_info(run)
            print("--")

            # Set a tag and fetch updated run info
            client.set_tag(run.info.run_id, "nlp.framework", "Spark NLP")
            run = client.get_run(run.info.run_id)
            print_run_info(run)

        .. code-block:: text
            :caption: Output

            run_id: 4f226eb5758145e9b28f78514b59a03b
            Tags: {}
            --
            run_id: 4f226eb5758145e9b28f78514b59a03b
            Tags: {'nlp.framework': 'Spark NLP'}
        """
        self._tracking_client.set_tag(run_id, key, value)

    def delete_tag(self, run_id, key) -> None:
        """
        Delete a tag from a run. This is irreversible.

        :param run_id: String ID of the run
        :param key: Name of the tag

        .. code-block:: python
            :caption: Example

            from mlflow.tracking import MlflowClient

            def print_run_info(run):
                print("run_id: {}".format(run.info.run_id))
                print("Tags: {}".format(run.data.tags))

            # Create a run under the default experiment (whose id is '0').
            client = MlflowClient()
            tags = {"t1": 1, "t2": 2}
            experiment_id = "0"
            run = client.create_run(experiment_id, tags=tags)
            print_run_info(run)
            print("--")

            # Delete tag and fetch updated info
            client.delete_tag(run.info.run_id, "t1")
            run = client.get_run(run.info.run_id)
            print_run_info(run)

        .. code-block:: text
            :caption: Output

            run_id: b7077267a59a45d78cd9be0de4bc41f5
            Tags: {'t2': '2', 't1': '1'}
            --
            run_id: b7077267a59a45d78cd9be0de4bc41f5
            Tags: {'t2': '2'}
        """
        self._tracking_client.delete_tag(run_id, key)

    def log_batch(self, run_id, metrics=(), params=(), tags=()) -> None:
        """
        Log multiple metrics, params, and/or tags.

        :param run_id: String ID of the run
        :param metrics: If provided, List of Metric(key, value, timestamp) instances.
        :param params: If provided, List of Param(key, value) instances.
        :param tags: If provided, List of RunTag(key, value) instances.

        Raises an MlflowException if any errors occur.
        :return: None

        .. code-block:: python
            :caption: Example

            import time

            from mlflow.tracking import MlflowClient
            from mlflow.entities import Metric, Param, RunTag

            def print_run_info(r):
                print("run_id: {}".format(r.info.run_id))
                print("params: {}".format(r.data.params))
                print("metrics: {}".format(r.data.metrics))
                print("tags: {}".format(r.data.tags))
                print("status: {}".format(r.info.status))

            # Create MLflow entities and a run under the default experiment (whose id is '0').
            timestamp = int(time.time() * 1000)
            metrics = [Metric('m', 1.5, timestamp, 1)]
            params = [Param("p", 'p')]
            tags = [RunTag("t", "t")]
            experiment_id = "0"
            client = MlflowClient()
            run = client.create_run(experiment_id)

            # Log entities, terminate the run, and fetch run status
            client.log_batch(run.info.run_id, metrics=metrics, params=params, tags=tags)
            client.set_terminated(run.info.run_id)
            run = client.get_run(run.info.run_id)
            print_run_info(run)

        .. code-block:: text
            :caption: Output

            run_id: ef0247fa3205410595acc0f30f620871
            params: {'p': 'p'}
            metrics: {'m': 1.5}
            tags: {'t': 't'}
            status: FINISHED
        """
        self._tracking_client.log_batch(run_id, metrics, params, tags)

    def log_artifact(self, run_id, local_path, artifact_path=None) -> None:
        """
        Write a local file or directory to the remote ``artifact_uri``.

        :param local_path: Path to the file or directory to write.
        :param artifact_path: If provided, the directory in ``artifact_uri`` to write to.

        .. code-block:: python
            :caption: Example

            from mlflow.tracking import MlflowClient

            features = "rooms, zipcode, median_price, school_rating, transport"
            with open("features.txt", 'w') as f:
                f.write(features)

            # Create a run under the default experiment (whose id is '0').
            client = MlflowClient()
            experiment_id = "0"
            run = client.create_run(experiment_id)

            # log and fetch the artifact
            client.log_artifact(run.info.run_id, "features.txt")
            artifacts = client.list_artifacts(run.info.run_id)
            for artifact in artifacts:
                print("artifact: {}".format(artifact.path))
                print("is_dir: {}".format(artifact.is_dir))
            client.set_terminated(run.info.run_id)

        .. code-block:: text
            :caption: Output

            artifact: features.txt
            is_dir: False
        """
        self._tracking_client.log_artifact(run_id, local_path, artifact_path)

    def log_artifacts(self, run_id, local_dir, artifact_path=None) -> None:
        """
        Write a directory of files to the remote ``artifact_uri``.

        :param local_dir: Path to the directory of files to write.
        :param artifact_path: If provided, the directory in ``artifact_uri`` to write to.

        .. code-block:: python
            :caption: Example

            import os
            import json

            # Create some artifacts data to preserve
            features = "rooms, zipcode, median_price, school_rating, transport"
            data = {"state": "TX", "Available": 25, "Type": "Detached"}

            # Create couple of artifact files under the local directory "data"
            os.makedirs("data", exist_ok=True)
            with open("data/data.json", 'w', encoding='utf-8') as f:
                json.dump(data, f, indent=2)
            with open("data/features.txt", 'w') as f:
                f.write(features)

            # Create a run under the default experiment (whose id is '0'), and log
            # all files in "data" to root artifact_uri/states
            client = MlflowClient()
            experiment_id = "0"
            run = client.create_run(experiment_id)
            client.log_artifacts(run.info.run_id, "data", artifact_path="states")
            artifacts = client.list_artifacts(run.info.run_id)
            for artifact in artifacts:
                print("artifact: {}".format(artifact.path))
                print("is_dir: {}".format(artifact.is_dir))
            client.set_terminated(run.info.run_id)

        .. code-block:: text
            :caption: Output

            artifact: states
            is_dir: True
        """
        self._tracking_client.log_artifacts(run_id, local_dir, artifact_path)

    @contextlib.contextmanager
    def _log_artifact_helper(self, run_id, artifact_file):
        """
        Yields a temporary path to store a file, and then calls `log_artifact` against that path.

        :param run_id: String ID of the run.
        :param artifact_file: The run-relative artifact file path in posixpath format.
        :return: Temporary path to store a file.
        """
        norm_path = posixpath.normpath(artifact_file)
        filename = posixpath.basename(norm_path)
        artifact_dir = posixpath.dirname(norm_path)
        artifact_dir = None if artifact_dir == "" else artifact_dir

        with tempfile.TemporaryDirectory() as tmp_dir:
            tmp_path = os.path.join(tmp_dir, filename)
            yield tmp_path
            self.log_artifact(run_id, tmp_path, artifact_dir)

    def log_text(self, run_id, text, artifact_file) -> None:
        """
        Log text as an artifact.

        :param run_id: String ID of the run.
        :param text: String containing text to log.
        :param artifact_file: The run-relative artifact file path in posixpath format to which
                              the text is saved (e.g. "dir/file.txt").

        .. code-block:: python
            :caption: Example

            from mlflow.tracking import MlflowClient

            client = MlflowClient()
            run = client.create_run(experiment_id="0")

            # Log text to a file under the run's root artifact directory
            client.log_text(run.info.run_id, "text1", "file1.txt")

            # Log text in a subdirectory of the run's root artifact directory
            client.log_text(run.info.run_id, "text2", "dir/file2.txt")

            # Log HTML text
            client.log_text(run.info.run_id, "<h1>header</h1>", "index.html")
        """
        with self._log_artifact_helper(run_id, artifact_file) as tmp_path:
            with open(tmp_path, "w") as f:
                f.write(text)

    @experimental
    def log_dict(self, run_id, dictionary, artifact_file) -> None:
        """
        Log a dictionary as an artifact. The serialization format (JSON or YAML) is automatically
        inferred from the extension of `artifact_file`. If the file extension doesn't exist or
        match any of [".json", ".yml", ".yaml"], JSON format is used.

        :param run_id: String ID of the run.
        :param dictionary: Dictionary to log.
        :param artifact_file: The run-relative artifact file path in posixpath format to which
                              the dictionary is saved (e.g. "dir/data.json").

        .. code-block:: python
            :caption: Example

            from mlflow.tracking import MlflowClient

            client = MlflowClient()
            run = client.create_run(experiment_id="0")
            run_id = run.info.run_id

            dictionary = {"k": "v"}

            # Log a dictionary as a JSON file under the run's root artifact directory
            client.log_dict(run_id, dictionary, "data.json")

            # Log a dictionary as a YAML file in a subdirectory of the run's root artifact directory
            client.log_dict(run_id, dictionary, "dir/data.yml")

            # If the file extension doesn't exist or match any of [".json", ".yaml", ".yml"],
            # JSON format is used.
            mlflow.log_dict(run_id, dictionary, "data")
            mlflow.log_dict(run_id, dictionary, "data.txt")
        """
        extension = os.path.splitext(artifact_file)[1]

        with self._log_artifact_helper(run_id, artifact_file) as tmp_path:
            with open(tmp_path, "w") as f:
                # Specify `indent` to prettify the output
                if extension in [".yml", ".yaml"]:
                    yaml.dump(dictionary, f, indent=2, default_flow_style=False)
                else:
                    json.dump(dictionary, f, indent=2)

    @experimental
    def log_figure(self, run_id, figure, artifact_file) -> None:
        """
        Log a figure as an artifact. The following figure objects are supported:

        - `matplotlib.figure.Figure`_
        - `plotly.graph_objects.Figure`_

        .. _matplotlib.figure.Figure:
            https://matplotlib.org/api/_as_gen/matplotlib.figure.Figure.html

        .. _plotly.graph_objects.Figure:
            https://plotly.com/python-api-reference/generated/plotly.graph_objects.Figure.html

        :param run_id: String ID of the run.
        :param figure: Figure to log.
        :param artifact_file: The run-relative artifact file path in posixpath format to which
                              the figure is saved (e.g. "dir/file.png").

        .. code-block:: python
            :caption: Matplotlib Example

            import mlflow
            import matplotlib.pyplot as plt

            fig, ax = plt.subplots()
            ax.plot([0, 1], [2, 3])

            run = client.create_run(experiment_id="0")
            client.log_figure(run.info.run_id, fig, "figure.png")

        .. code-block:: python
            :caption: Plotly Example

            import mlflow
            from plotly import graph_objects as go

            fig = go.Figure(go.Scatter(x=[0, 1], y=[2, 3]))

            run = client.create_run(experiment_id="0")
            client.log_figure(run.info.run_id, fig, "figure.html")
        """

        def _is_matplotlib_figure(fig):
            import matplotlib

            return isinstance(fig, matplotlib.figure.Figure)

        def _is_plotly_figure(fig):
            import plotly

            return isinstance(fig, plotly.graph_objects.Figure)

        with self._log_artifact_helper(run_id, artifact_file) as tmp_path:
            # `is_matplotlib_figure` is executed only when `matplotlib` is found in `sys.modules`.
            # This allows logging a `plotly` figure in an environment where `matplotlib` is not
            # installed.
            if "matplotlib" in sys.modules and _is_matplotlib_figure(figure):
                figure.savefig(tmp_path)
            elif "plotly" in sys.modules and _is_plotly_figure(figure):
                figure.write_html(tmp_path, include_plotlyjs="cdn", auto_open=False)
            else:
                raise TypeError("Unsupported figure object type: '{}'".format(type(figure)))

    @experimental
    def log_image(self, run_id, image, artifact_file) -> None:
        """
        Log an image as an artifact. The following image objects are supported:

        - `numpy.ndarray`_
        - `PIL.Image.Image`_

        .. _numpy.ndarray:
            https://numpy.org/doc/stable/reference/generated/numpy.ndarray.html

        .. _PIL.Image.Image:
            https://pillow.readthedocs.io/en/stable/reference/Image.html#PIL.Image.Image

        Numpy array support
            - data type (( ) represents a valid value range):

                - bool
                - integer (0 ~ 255)
                - unsigned integer (0 ~ 255)
                - float (0.0 ~ 1.0)

                .. warning::

                    - Out-of-range integer values will be **clipped** to [0, 255].
                    - Out-of-range float values will be **clipped** to [0, 1].

            - shape (H: height, W: width):

                - H x W (Grayscale)
                - H x W x 1 (Grayscale)
                - H x W x 3 (an RGB channel order is assumed)
                - H x W x 4 (an RGBA channel order is assumed)

        :param run_id: String ID of the run.
        :param image: Image to log.
        :param artifact_file: The run-relative artifact file path in posixpath format to which
                              the image is saved (e.g. "dir/image.png").

        .. code-block:: python
            :caption: Numpy Example

            import mlflow
            import numpy as np

            image = np.random.randint(0, 256, size=(100, 100, 3), dtype=np.uint8)

            run = client.create_run(experiment_id="0")
            client.log_image(run.info.run_id, image, "image.png")

        .. code-block:: python
            :caption: Pillow Example

            import mlflow
            from PIL import Image

            image = Image.new("RGB", (100, 100))

            run = client.create_run(experiment_id="0")
            client.log_image(run.info.run_id, image, "image.png")
        """

        def _is_pillow_image(image):
            from PIL.Image import Image

            return isinstance(image, Image)

        def _is_numpy_array(image):
            import numpy as np

            return isinstance(image, np.ndarray)

        def _normalize_to_uint8(x):
            # Based on: https://github.com/matplotlib/matplotlib/blob/06567e021f21be046b6d6dcf00380c1cb9adaf3c/lib/matplotlib/image.py#L684  # noqa

            is_int = np.issubdtype(x.dtype, np.integer)
            low = 0
            high = 255 if is_int else 1
            if x.min() < low or x.max() > high:
                msg = (
                    "Out-of-range values are detected. "
                    "Clipping array (dtype: '{}') to [{}, {}]".format(x.dtype, low, high)
                )
                _logger.warning(msg)
                x = np.clip(x, low, high)

            # float or bool
            if not is_int:
                x = x * 255

            return x.astype(np.uint8)

        with self._log_artifact_helper(run_id, artifact_file) as tmp_path:
            if "PIL" in sys.modules and _is_pillow_image(image):
                image.save(tmp_path)
            elif "numpy" in sys.modules and _is_numpy_array(image):
                import numpy as np

                try:
                    from PIL import Image
                except ImportError as exc:
                    raise ImportError(
                        "`log_image` requires Pillow to serialize a numpy array as an image."
                        "Please install it via: pip install Pillow"
                    ) from exc

                # Ref.: https://numpy.org/doc/stable/reference/generated/numpy.dtype.kind.html#numpy-dtype-kind  # noqa
                valid_data_types = {
                    "b": "bool",
                    "i": "signed integer",
                    "u": "unsigned integer",
                    "f": "floating",
                }

                if image.dtype.kind not in valid_data_types.keys():
                    raise TypeError(
                        "Invalid array data type: '{}'. Must be one of {}".format(
                            image.dtype, list(valid_data_types.values())
                        )
                    )

                if image.ndim not in [2, 3]:
                    raise ValueError(
                        "`image` must be a 2D or 3D array but got a {}D array".format(image.ndim)
                    )

                if (image.ndim == 3) and (image.shape[2] not in [1, 3, 4]):
                    raise ValueError(
                        "Invalid channel length: {}. Must be one of [1, 3, 4]".format(
                            image.shape[2]
                        )
                    )

                # squeeze a 3D grayscale image since `Image.fromarray` doesn't accept it.
                if image.ndim == 3 and image.shape[2] == 1:
                    image = image[:, :, 0]

                image = _normalize_to_uint8(image)

                Image.fromarray(image).save(tmp_path)

            else:
                raise TypeError("Unsupported image object type: '{}'".format(type(image)))

    def _record_logged_model(self, run_id, mlflow_model):
        """
        Record logged model info with the tracking server.

        :param run_id: run_id under which the model has been logged.
        :param mlflow_model: Model info to be recorded.
        """
        self._tracking_client._record_logged_model(run_id, mlflow_model)

    def list_artifacts(self, run_id, path=None) -> List[FileInfo]:
        """
        List the artifacts for a run.

        :param run_id: The run to list artifacts from.
        :param path: The run's relative artifact path to list from. By default it is set to None
                     or the root artifact path.
        :return: List of :py:class:`mlflow.entities.FileInfo`

        .. code-block:: python
            :caption: Example

            from mlflow.tracking import MlflowClient

             def print_artifact_info(artifact):
                print("artifact: {}".format(artifact.path))
                print("is_dir: {}".format(artifact.is_dir))
                print("size: {}".format(artifact.file_size))

            features = "rooms zipcode, median_price, school_rating, transport"
            labels = "price"

            # Create a run under the default experiment (whose id is '0').
            client = MlflowClient()
            experiment_id = "0"
            run = client.create_run(experiment_id)

            # Create some artifacts and log under the above run
            for file, content in [("features", features), ("labels", labels)]:
                with open("{}.txt".format(file), 'w') as f:
                    f.write(content)
                client.log_artifact(run.info.run_id, "{}.txt".format(file))

            # Fetch the logged artifacts
            artifacts = client.list_artifacts(run.info.run_id)
            for artifact in artifacts:
                print_artifact_info(artifact)
            client.set_terminated(run.info.run_id)

        .. code-block:: text
            :caption: Output

            artifact: features.txt
            is_dir: False
            size: 53
            artifact: labels.txt
            is_dir: False
            size: 5
        """
        return self._tracking_client.list_artifacts(run_id, path)

    def download_artifacts(self, run_id, path, dst_path=None) -> str:
        """
        Download an artifact file or directory from a run to a local directory if applicable,
        and return a local path for it.

        :param run_id: The run to download artifacts from.
        :param path: Relative source path to the desired artifact.
        :param dst_path: Absolute path of the local filesystem destination directory to which to
                         download the specified artifacts. This directory must already exist.
                         If unspecified, the artifacts will either be downloaded to a new
                         uniquely-named directory on the local filesystem or will be returned
                         directly in the case of the LocalArtifactRepository.
        :return: Local path of desired artifact.

        .. code-block:: python
            :caption: Example

            import os
            import mlflow
            from mlflow.tracking import MlflowClient

            features = "rooms, zipcode, median_price, school_rating, transport"
            with open("features.txt", 'w') as f:
                f.write(features)

            # Log artifacts
            with mlflow.start_run() as run:
                mlflow.log_artifact("features.txt", artifact_path="features")

            # Download artifacts
            client = MlflowClient()
            local_dir = "/tmp/artifact_downloads"
            if not os.path.exists(local_dir):
                os.mkdir(local_dir)
            local_path = client.download_artifacts(run.info.run_id, "features", local_dir)
            print("Artifacts downloaded in: {}".format(local_path))
            print("Artifacts: {}".format(os.listdir(local_path)))

        .. code-block:: text
            :caption: Output

            Artifacts downloaded in: /tmp/artifact_downloads/features
            Artifacts: ['features.txt']
        """
        return self._tracking_client.download_artifacts(run_id, path, dst_path)

    def set_terminated(self, run_id, status=None, end_time=None) -> None:
        """Set a run's status to terminated.

        :param status: A string value of :py:class:`mlflow.entities.RunStatus`.
                       Defaults to "FINISHED".
        :param end_time: If not provided, defaults to the current time.

        .. code-block:: python
            :caption: Example

            from mlflow.tracking import MlflowClient

            def print_run_info(r):
                print("run_id: {}".format(r.info.run_id))
                print("status: {}".format(r.info.status))

            # Create a run under the default experiment (whose id is '0').
            # Since this is low-level CRUD operation, this method will create a run.
            # To end the run, you'll have to explicitly terminate it.
            client = MlflowClient()
            experiment_id = "0"
            run = client.create_run(experiment_id)
            print_run_info(run)
            print("--")

            # Terminate the run and fetch updated status. By default,
            # the status is set to "FINISHED". Other values you can
            # set are "KILLED", "FAILED", "RUNNING", or "SCHEDULED".
            client.set_terminated(run.info.run_id, status="KILLED")
            run = client.get_run(run.info.run_id)
            print_run_info(run)

        .. code-block:: text
            :caption: Output

            run_id: 575fb62af83f469e84806aee24945973
            status: RUNNING
            --
            run_id: 575fb62af83f469e84806aee24945973
            status: KILLED
        """
        self._tracking_client.set_terminated(run_id, status, end_time)

    def delete_run(self, run_id) -> None:
        """Deletes a run with the given ID.

        :param run_id: The unique run id to delete.

        .. code-block:: python
            :caption: Example

            from mlflow.tracking import MlflowClient

            # Create a run under the default experiment (whose id is '0').
            client = MlflowClient()
            experiment_id = "0"
            run = client.create_run(experiment_id)
            run_id = run.info.run_id
            print("run_id: {}; lifecycle_stage: {}".format(run_id, run.info.lifecycle_stage))
            print("--")
            client.delete_run(run_id)
            del_run = client.get_run(run_id)
            print("run_id: {}; lifecycle_stage: {}".format(run_id, del_run.info.lifecycle_stage))

        .. code-block:: text
            :caption: Output

            run_id: a61c7a1851324f7094e8d5014c58c8c8; lifecycle_stage: active
            run_id: a61c7a1851324f7094e8d5014c58c8c8; lifecycle_stage: deleted
        """
        self._tracking_client.delete_run(run_id)

    def restore_run(self, run_id) -> None:
        """
        Restores a deleted run with the given ID.

        :param run_id: The unique run id to restore.

        .. code-block:: python
            :caption: Example

            from mlflow.tracking import MlflowClient

            # Create a run under the default experiment (whose id is '0').
            client = MlflowClient()
            experiment_id = "0"
            run = client.create_run(experiment_id)
            run_id = run.info.run_id
            print("run_id: {}; lifecycle_stage: {}".format(run_id, run.info.lifecycle_stage))
            client.delete_run(run_id)
            del_run = client.get_run(run_id)
            print("run_id: {}; lifecycle_stage: {}".format(run_id, del_run.info.lifecycle_stage))
            client.restore_run(run_id)
            rest_run = client.get_run(run_id)
            print("run_id: {}; lifecycle_stage: {}".format(run_id, res_run.info.lifecycle_stage))

        .. code-block:: text
            :caption: Output

            run_id: 7bc59754d7e74534a7917d62f2873ac0; lifecycle_stage: active
            run_id: 7bc59754d7e74534a7917d62f2873ac0; lifecycle_stage: deleted
            run_id: 7bc59754d7e74534a7917d62f2873ac0; lifecycle_stage: active
        """
        self._tracking_client.restore_run(run_id)

    def search_runs(
        self,
        experiment_ids,
        filter_string="",
        run_view_type=ViewType.ACTIVE_ONLY,
        max_results=SEARCH_MAX_RESULTS_DEFAULT,
        order_by=None,
        page_token=None,
    ) -> PagedList[Run]:
        """
        Search experiments that fit the search criteria.

        :param experiment_ids: List of experiment IDs, or a single int or string id.
        :param filter_string: Filter query string, defaults to searching all runs.
        :param run_view_type: one of enum values ACTIVE_ONLY, DELETED_ONLY, or ALL runs
                              defined in :py:class:`mlflow.entities.ViewType`.
        :param max_results: Maximum number of runs desired.
        :param order_by: List of columns to order by (e.g., "metrics.rmse"). The ``order_by`` column
                     can contain an optional ``DESC`` or ``ASC`` value. The default is ``ASC``.
                     The default ordering is to sort by ``start_time DESC``, then ``run_id``.
        :param page_token: Token specifying the next page of results. It should be obtained from
            a ``search_runs`` call.

        :return: A list of :py:class:`mlflow.entities.Run` objects that satisfy the search
            expressions. If the underlying tracking store supports pagination, the token for
            the next page may be obtained via the ``token`` attribute of the returned object.

        .. code-block:: python
            :caption: Example

            import mlflow
            from mlflow.tracking import MlflowClient
            from mlflow.entities import ViewType

            def print_run_info(runs):
                for r in runs:
                    print("run_id: {}".format(r.info.run_id))
                    print("lifecycle_stage: {}".format(r.info.lifecycle_stage))
                    print("metrics: {}".format(r.data.metrics))

                    # Exclude mlflow system tags
                    tags = {k: v for k, v in r.data.tags.items() if not k.startswith("mlflow.")}
                    print("tags: {}".format(tags))

            # Create an experiment and log two runs with metrics and tags under the experiment
            experiment_id = mlflow.create_experiment("Social NLP Experiments")
            with mlflow.start_run(experiment_id=experiment_id) as run:
                mlflow.log_metric("m", 1.55)
                mlflow.set_tag("s.release", "1.1.0-RC")
            with mlflow.start_run(experiment_id=experiment_id):
                mlflow.log_metric("m", 2.50)
                mlflow.set_tag("s.release", "1.2.0-GA")

            # Search all runs under experiment id and order them by
            # descending value of the metric 'm'
            client = MlflowClient()
            runs = client.search_runs(experiment_id, order_by=["metrics.m DESC"])
            print_run_info(runs)
            print("--")

            # Delete the first run
            client.delete_run(run_id=run.info.run_id)

            # Search only deleted runs under the experiment id and use a case insensitive pattern
            # in the filter_string for the tag.
            filter_string = "tags.s.release ILIKE '%rc%'"
            runs = client.search_runs(experiment_id, run_view_type=ViewType.DELETED_ONLY,
                                        filter_string=filter_string)
            print_run_info(runs)

        .. code-block:: text
            :caption: Output

            run_id: 0efb2a68833d4ee7860a964fad31cb3f
            lifecycle_stage: active
            metrics: {'m': 2.5}
            tags: {'s.release': '1.2.0-GA'}
            run_id: 7ab027fd72ee4527a5ec5eafebb923b8
            lifecycle_stage: active
            metrics: {'m': 1.55}
            tags: {'s.release': '1.1.0-RC'}
            --
            run_id: 7ab027fd72ee4527a5ec5eafebb923b8
            lifecycle_stage: deleted
            metrics: {'m': 1.55}
            tags: {'s.release': '1.1.0-RC'}
        """
        return self._tracking_client.search_runs(
            experiment_ids, filter_string, run_view_type, max_results, order_by, page_token
        )

    # Registry API

    # Registered Model Methods

    def create_registered_model(self, name, tags=None, description=None) -> RegisteredModel:
        """
        Create a new registered model in backend store.

        :param name: Name of the new model. This is expected to be unique in the backend store.
        :param tags: A dictionary of key-value pairs that are converted into
                     :py:class:`mlflow.entities.model_registry.RegisteredModelTag` objects.
        :param description: Description of the model.
        :return: A single object of :py:class:`mlflow.entities.model_registry.RegisteredModel`
                 created by backend.

        .. code-block:: python
            :caption: Example

            import mlflow
            from mlflow.tracking import MlflowClient

            def print_registered_model_info(rm):
                print("name: {}".format(rm.name))
                print("tags: {}".format(rm.tags))
                print("description: {}".format(rm.description))

            name = "SocialMediaTextAnalyzer"
            tags = {"nlp.framework": "Spark NLP"}
            desc = "This sentiment analysis model classifies the tone-happy, sad, angry."

            mlflow.set_tracking_uri("sqlite:///mlruns.db")
            client = MlflowClient()
            client.create_registered_model(name, tags, desc)
            print_registered_model_info(client.get_registered_model(name))

        .. code-block:: text
            :caption: Output

            name: SocialMediaTextAnalyzer
            tags: {'nlp.framework': 'Spark NLP'}
            description: This sentiment analysis model classifies the tone-happy, sad, angry.
        """
        return self._get_registry_client().create_registered_model(name, tags, description)

    def rename_registered_model(self, name, new_name) -> RegisteredModel:
        """
        Update registered model name.

        :param name: Name of the registered model to update.
        :param new_name: New proposed name for the registered model.

        :return: A single updated :py:class:`mlflow.entities.model_registry.RegisteredModel` object.

        .. code-block:: python
            :caption: Example

            import mlflow
            from mlflow.tracking import MlflowClient

            def print_registered_model_info(rm):
                print("name: {}".format(rm.name))
                print("tags: {}".format(rm.tags))
                print("description: {}".format(rm.description))

            name = "SocialTextAnalyzer"
            tags = {"nlp.framework": "Spark NLP"}
            desc = "This sentiment analysis model classifies the tone-happy, sad, angry."

            # create a new registered model name
            mlflow.set_tracking_uri("sqlite:///mlruns.db")
            client = MlflowClient()
            client.create_registered_model(name, tags, desc)
            print_registered_model_info(client.get_registered_model(name))
            print("--")

            # rename the model
            new_name = "SocialMediaTextAnalyzer"
            client.rename_registered_model(name, new_name)
            print_registered_model_info(client.get_registered_model(new_name))

        .. code-block:: python
            :caption: Output

            name: SocialTextAnalyzer
            tags: {'nlp.framework': 'Spark NLP'}
            description: This sentiment analysis model classifies the tone-happy, sad, angry.
            --
            name: SocialMediaTextAnalyzer
            tags: {'nlp.framework': 'Spark NLP'}
            description: This sentiment analysis model classifies the tone-happy, sad, angry.
        """
        self._get_registry_client().rename_registered_model(name, new_name)

    def update_registered_model(self, name, description=None) -> RegisteredModel:
        """
        Updates metadata for RegisteredModel entity. Input field ``description`` should be non-None.
        Backend raises exception if a registered model with given name does not exist.

        :param name: Name of the registered model to update.
        :param description: (Optional) New description.
        :return: A single updated :py:class:`mlflow.entities.model_registry.RegisteredModel` object.

        .. code-block:: python
            :caption: Example

            def print_registered_model_info(rm):
                print("name: {}".format(rm.name))
                print("tags: {}".format(rm.tags))
                print("description: {}".format(rm.description))

            name = "SocialMediaTextAnalyzer"
            tags = {"nlp.framework": "Spark NLP"}
            desc = "This sentiment analysis model classifies the tone-happy, sad, angry."

            mlflow.set_tracking_uri("sqlite:///mlruns.db")
            client = MlflowClient()
            client.create_registered_model(name, tags, desc)
            print_registered_model_info(client.get_registered_model(name))
            print("--")

            # Update the model's description
            desc = "This sentiment analysis model classifies tweets' tone: happy, sad, angry."
            client.update_registered_model(name, desc)
            print_registered_model_info(client.get_registered_model(name))

        .. code-block:: text
            :caption: Output

            name: SocialMediaTextAnalyzer
            tags: {'nlp.framework': 'Spark NLP'}
            description: This sentiment analysis model classifies the tone-happy, sad, angry.
            --
            name: SocialMediaTextAnalyzer
            tags: {'nlp.framework': 'Spark NLP'}
            description: This sentiment analysis model classifies tweets' tone: happy, sad, angry.
        """
        if description is None:
            raise MlflowException("Attempting to update registered model with no new field values.")

        return self._get_registry_client().update_registered_model(
            name=name, description=description
        )

    def delete_registered_model(self, name):
        """
        Delete registered model.
        Backend raises exception if a registered model with given name does not exist.

        :param name: Name of the registered model to update.

        .. code-block:: python
            :caption: Example

            import mlflow
            from mlflow.tracking import MlflowClient

            def print_registered_models_info(r_models):
                print("--")
                for rm in r_models:
                    print("name: {}".format(rm.name))
                    print("tags: {}".format(rm.tags))
                    print("description: {}".format(rm.description))

            mlflow.set_tracking_uri("sqlite:///mlruns.db")
            client = MlflowClient()

            # Register a couple of models with respective names, tags, and descriptions
            for name, tags, desc in [("name1", {"t1": "t1"}, 'description1'),
                                     ("name2", {"t2": "t2"}, 'description2')]:
                client.create_registered_model(name, tags, desc)

            # Fetch all registered models
            print_registered_models_info(client.list_registered_models())

            # Delete one registered model and fetch again
            client.delete_registered_model("name1")
            print_registered_models_info(client.list_registered_models())

        .. code-block:: text
            :caption: Output

            --
            name: name1
            tags: {'t1': 't1'}
            description: description1
            name: name2
            tags: {'t2': 't2'}
            description: description2
            --
            name: name2
            tags: {'t2': 't2'}
            description: description2
        """
        self._get_registry_client().delete_registered_model(name)

    def list_registered_models(
        self, max_results=SEARCH_REGISTERED_MODEL_MAX_RESULTS_DEFAULT, page_token=None
    ) -> PagedList[RegisteredModel]:
        """
        List of all registered models

        :param max_results: Maximum number of registered models desired.
        :param page_token: Token specifying the next page of results. It should be obtained from
                           a ``list_registered_models`` call.
        :return: A PagedList of :py:class:`mlflow.entities.model_registry.RegisteredModel` objects
                 that can satisfy the search expressions. The pagination token for the next page
                 can be obtained via the ``token`` attribute of the object.

        .. code-block:: python
            :caption: Example

            import mlflow
            from mlflow.tracking import MlflowClient

            def print_model_info(models):
                for m in models:
                    print("--")
                    print("name: {}".format(m.name))
                    print("tags: {}".format(m.tags))
                    print("description: {}".format(m.description))

            mlflow.set_tracking_uri("sqlite:///mlruns.db")
            client = MlflowClient()

            # Register a couple of models with respective names, tags, and descriptions
            for name, tags, desc in [("name1", {"t1": "t1"}, 'description1'),
                                     ("name2", {"t2": "t2"}, 'description2')]:
                client.create_registered_model(name, tags, desc)

            # Fetch all registered models
            print_model_info(client.list_registered_models())

        .. code-block:: text
            :caption: Output

            --
            name: name1
            tags: {'t1': 't1'}
            description: description1
            --
            name: name2
            tags: {'t2': 't2'}
            description: description2
        """
        return self._get_registry_client().list_registered_models(max_results, page_token)

    def search_registered_models(
        self,
        filter_string=None,
        max_results=SEARCH_REGISTERED_MODEL_MAX_RESULTS_DEFAULT,
        order_by=None,
        page_token=None,
    ) -> PagedList[RegisteredModel]:
        """
        Search for registered models in backend that satisfy the filter criteria.

        :param filter_string: Filter query string, defaults to searching all registered
                models. Currently, it supports only a single filter condition as the name
                of the model, for example, ``name = 'model_name'`` or a search expression
                to match a pattern in the registered model name.
                For example, ``name LIKE 'Boston%'`` (case sensitive) or
                ``name ILIKE '%boston%'`` (case insensitive).
        :param max_results: Maximum number of registered models desired.
        :param order_by: List of column names with ASC|DESC annotation, to be used for ordering
                         matching search results.
        :param page_token: Token specifying the next page of results. It should be obtained from
                            a ``search_registered_models`` call.
        :return: A PagedList of :py:class:`mlflow.entities.model_registry.RegisteredModel` objects
                that satisfy the search expressions. The pagination token for the next page can be
                obtained via the ``token`` attribute of the object.

        .. code-block:: python
            :caption: Example

            import mlflow
            from mlflow.tracking import MlflowClient

            client = MlflowClient()

            # Get search results filtered by the registered model name
            model_name="CordobaWeatherForecastModel"
            filter_string = "name='{}'".format(model_name)
            results = client.search_registered_models(filter_string=filter_string)
            print("-" * 80)
            for res in results:
                for mv in res.latest_versions:
                    print("name={}; run_id={}; version={}".format(mv.name, mv.run_id, mv.version))

            # Get search results filtered by the registered model name that matches
            # prefix pattern
            filter_string = "name LIKE 'Boston%'"
            results = client.search_registered_models(filter_string=filter_string)
            for res in results:
                for mv in res.latest_versions:
                print("name={}; run_id={}; version={}".format(mv.name, mv.run_id, mv.version))

            # Get all registered models and order them by ascending order of the names
            results = client.search_registered_models(order_by=["name ASC"])
            print("-" * 80)
            for res in results:
                for mv in res.latest_versions:
                    print("name={}; run_id={}; version={}".format(mv.name, mv.run_id, mv.version))

        .. code-block:: text
            :caption: Output

            ------------------------------------------------------------------------------------
            name=CordobaWeatherForecastModel; run_id=eaef868ee3d14d10b4299c4c81ba8814; version=1
            name=CordobaWeatherForecastModel; run_id=e14afa2f47a040728060c1699968fd43; version=2
            ------------------------------------------------------------------------------------
            name=BostonWeatherForecastModel; run_id=ddc51b9407a54b2bb795c8d680e63ff6; version=1
            name=BostonWeatherForecastModel; run_id=48ac94350fba40639a993e1b3d4c185d; version=2
            -----------------------------------------------------------------------------------
            name=AzureWeatherForecastModel; run_id=5fcec6c4f1c947fc9295fef3fa21e52d; version=1
            name=AzureWeatherForecastModel; run_id=8198cb997692417abcdeb62e99052260; version=3
            name=BostonWeatherForecastModel; run_id=ddc51b9407a54b2bb795c8d680e63ff6; version=1
            name=BostonWeatherForecastModel; run_id=48ac94350fba40639a993e1b3d4c185d; version=2
            name=CordobaWeatherForecastModel; run_id=eaef868ee3d14d10b4299c4c81ba8814; version=1
            name=CordobaWeatherForecastModel; run_id=e14afa2f47a040728060c1699968fd43; version=2

        """
        return self._get_registry_client().search_registered_models(
            filter_string, max_results, order_by, page_token
        )

    def get_registered_model(self, name) -> RegisteredModel:
        """
        :param name: Name of the registered model to update.
        :return: A single :py:class:`mlflow.entities.model_registry.RegisteredModel` object.

        .. code-block:: python
            :caption: Example

            import mlflow
            from mlflow.tracking import MlflowClient

            def print_model_info(rm):
                print("--")
                print("name: {}".format(rm.name))
                print("tags: {}".format(rm.tags))
                print("description: {}".format(rm.description))

            name = "SocialMediaTextAnalyzer"
            tags = {"nlp.framework": "Spark NLP"}
            desc = "This sentiment analysis model classifies the tone-happy, sad, angry."
            mlflow.set_tracking_uri("sqlite:///mlruns.db")
            client = MlflowClient()

            # Create and fetch the registered model
            client.create_registered_model(name, tags, desc)
            model = client.get_registered_model(name)
            print_model_info(model)

        .. code-block:: text
            :caption: Output

            --
            name: SocialMediaTextAnalyzer
            tags: {'nlp.framework': 'Spark NLP'}
            description: This sentiment analysis model classifies the tone-happy, sad, angry.
        """
        return self._get_registry_client().get_registered_model(name)

    def get_latest_versions(self, name, stages=None) -> ModelVersion:
        """
        Latest version models for each requests stage. If no ``stages`` provided, returns the
        latest version for each stage.

        :param name: Name of the registered model to update.
        :param stages: List of desired stages. If input list is None, return latest versions for
                       for ALL_STAGES.
        :return: List of :py:class:`mlflow.entities.model_registry.ModelVersion` objects.

        .. code-block:: python
            :caption: Example

            import mlflow.sklearn
            from mlflow.tracking import MlflowClient
            from sklearn.ensemble import RandomForestRegressor

            def print_models_info(mv):
                for m in mv:
                    print("name: {}".format(m.name))
                    print("latest version: {}".format(m.version))
                    print("run_id: {}".format(m.run_id))
                    print("current_stage: {}".format(m.current_stage))

            mlflow.set_tracking_uri("sqlite:///mlruns.db")

            # Create two runs Log MLflow entities
            with mlflow.start_run() as run1:
                params = {"n_estimators": 3, "random_state": 42}
                rfr = RandomForestRegressor(**params).fit([[0, 1]], [1])
                mlflow.log_params(params)
                mlflow.sklearn.log_model(rfr, artifact_path="sklearn-model")

            with mlflow.start_run() as run2:
                params = {"n_estimators": 6, "random_state": 42}
                rfr = RandomForestRegressor(**params).fit([[0, 1]], [1])
                mlflow.log_params(params)
                mlflow.sklearn.log_model(rfr, artifact_path="sklearn-model")

            # Register model name in the model registry
            name = "RandomForestRegression"
            client = MlflowClient()
            client.create_registered_model(name)

            # Create a two versions of the rfr model under the registered model name
            for run_id in [run1.info.run_id, run2.info.run_id]:
                model_uri = "runs:/{}/sklearn-model".format(run_id)
                mv = client.create_model_version(name, model_uri, run_id)
                print("model version {} created".format(mv.version))

            # Fetch latest version; this will be version 2
            print("--")
            print_models_info(client.get_latest_versions(name, stages=["None"]))

        .. code-block:: text
            :caption: Output

            model version 1 created
            model version 2 created
            --
            name: RandomForestRegression
            latest version: 2
            run_id: 31165664be034dc698c52a4bdeb71663
            current_stage: None
        """
        return self._get_registry_client().get_latest_versions(name, stages)

    def set_registered_model_tag(self, name, key, value) -> None:
        """
        Set a tag for the registered model.

        :param name: Registered model name.
        :param key: Tag key to log.
        :param value: Tag value log.
        :return: None

        .. code-block:: Python
            :caption: Example

            import mlflow
            from mlflow.tracking import MlflowClient

            def print_model_info(rm):
                print("--")
                print("name: {}".format(rm.name))
                print("tags: {}".format(rm.tags))

            name = "SocialMediaTextAnalyzer"
            tags = {"nlp.framework1": "Spark NLP"}
            mlflow.set_tracking_uri("sqlite:///mlruns.db")
            client = MlflowClient()

            # Create registered model, set an additional tag, and fetch
            # update model info
            client.create_registered_model(name, tags, desc)
            model = client.get_registered_model(name)
            print_model_info(model)

            client.set_registered_model_tag(name, "nlp.framework2", "VADER")
            model = client.get_registered_model(name)
            print_model_info(model)

        .. code-block:: text
            :caption: Output

            --
            name: SocialMediaTextAnalyzer
            tags: {'nlp.framework1': 'Spark NLP'}
            --
            name: SocialMediaTextAnalyzer
            tags: {'nlp.framework1': 'Spark NLP', 'nlp.framework2': 'VADER'}
        """
        self._get_registry_client().set_registered_model_tag(name, key, value)

    def delete_registered_model_tag(self, name, key) -> None:
        """
        Delete a tag associated with the registered model.

        :param name: Registered model name.
        :param key: Registered model tag key.
        :return: None

        .. code-block:: python
            :caption: Example

            import mlflow
            from mlflow.tracking import MlflowClient

            def print_registered_models_info(r_models):
                print("--")
                for rm in r_models:
                    print("name: {}".format(rm.name))
                    print("tags: {}".format(rm.tags))

            mlflow.set_tracking_uri("sqlite:///mlruns.db")
            client = MlflowClient()

            # Register a couple of models with respective names and tags
            for name, tags in [("name1", {"t1": "t1"}),("name2", {"t2": "t2"})]:
                client.create_registered_model(name, tags)

            # Fetch all registered models
            print_registered_models_info(client.list_registered_models())

            # Delete a tag from model `name2`
            client.delete_registered_model_tag("name2", 't2')
            print_registered_models_info(client.list_registered_models())

        .. code-block:: text
            :caption: Output

            --
            name: name1
            tags: {'t1': 't1'}
            name: name2
            tags: {'t2': 't2'}
            --
            name: name1
            tags: {'t1': 't1'}
            name: name2
            tags: {}
        """
        self._get_registry_client().delete_registered_model_tag(name, key)

    # Model Version Methods

    def create_model_version(
        self,
        name,
        source,
        run_id=None,
        tags=None,
        run_link=None,
        description=None,
        await_creation_for=DEFAULT_AWAIT_MAX_SLEEP_SECONDS,
    ) -> ModelVersion:
        """
        Create a new model version from given source (artifact URI).

        :param name: Name for the containing registered model.
        :param source: Source path where the MLflow model is stored.
        :param run_id: Run ID from MLflow tracking server that generated the model
        :param tags: A dictionary of key-value pairs that are converted into
                     :py:class:`mlflow.entities.model_registry.ModelVersionTag` objects.
        :param run_link: Link to the run from an MLflow tracking server that generated this model.
        :param description: Description of the version.
        :param await_creation_for: Number of seconds to wait for the model version to finish being
                                    created and is in ``READY`` status. By default, the function
                                    waits for five minutes. Specify 0 or None to skip waiting.
        :return: Single :py:class:`mlflow.entities.model_registry.ModelVersion` object created by
                 backend.

        .. code-block:: python
            :caption: Example

            import mlflow.sklearn
            from mlflow.tracking import MlflowClient
            from sklearn.ensemble import RandomForestRegressor

            mlflow.set_tracking_uri("sqlite:///mlruns.db")
            params = {"n_estimators": 3, "random_state": 42}
            name = "RandomForestRegression"
            rfr = RandomForestRegressor(**params).fit([[0, 1]], [1])
            # Log MLflow entities
            with mlflow.start_run() as run:
                mlflow.log_params(params)
                mlflow.sklearn.log_model(rfr, artifact_path="sklearn-model")

            # Register model name in the model registry
            client = MlflowClient()
            client.create_registered_model(name)

            # Create a new version of the rfr model under the registered model name
            desc = "A new version of the model"
            model_uri = "runs:/{}/sklearn-model".format(run.info.run_id)
            mv = client.create_model_version(name, model_uri, run.info.run_id, description=desc)
            print("Name: {}".format(mv.name))
            print("Version: {}".format(mv.version))
            print("Description: {}".format(mv.description))
            print("Status: {}".format(mv.status))
            print("Stage: {}".format(mv.current_stage))

        .. code-block:: text
            :caption: Output

            Name: RandomForestRegression
            Version: 1
            Description: A new version of the model
            Status: READY
            Stage: None
        """
        tracking_uri = self._tracking_client.tracking_uri
        if not run_link and is_databricks_uri(tracking_uri) and tracking_uri != self._registry_uri:
            if not run_id:
                eprint(
                    "Warning: no run_link will be recorded with the model version "
                    "because no run_id was given"
                )
            else:
                run_link = self._get_run_link(tracking_uri, run_id)
        new_source = source
        if is_databricks_uri(self._registry_uri) and tracking_uri != self._registry_uri:
            # Print out some info for user since the copy may take a while for large models.
            eprint(
                "=== Copying model files from the source location to the model"
                + " registry workspace ==="
            )
            new_source = _upload_artifacts_to_databricks(
                source, run_id, tracking_uri, self._registry_uri
            )
            # NOTE: we can't easily delete the target temp location due to the async nature
            # of the model version creation - printing to let the user know.
            eprint(
                "=== Source model files were copied to %s" % new_source
                + " in the model registry workspace. You may want to delete the files once the"
                + " model version is in 'READY' status. You can also find this location in the"
                + " `source` field of the created model version. ==="
            )
        return self._get_registry_client().create_model_version(
            name=name,
            source=new_source,
            run_id=run_id,
            tags=tags,
            run_link=run_link,
            description=description,
            await_creation_for=await_creation_for,
        )

    def _get_run_link(self, tracking_uri, run_id):
        # if using the default Databricks tracking URI and in a notebook, we can automatically
        # figure out the run-link.
        if is_databricks_default_tracking_uri(tracking_uri) and (
            is_in_databricks_notebook() or is_in_databricks_job()
        ):
            # use DBUtils to determine workspace information.
            workspace_host, workspace_id = get_workspace_info_from_dbutils()
        else:
            # in this scenario, we're not able to automatically extract the workspace ID
            # to proceed, and users will need to pass in a databricks profile with the scheme:
            # databricks://scope:prefix and store the host and workspace-ID as a secret in the
            # Databricks Secret Manager with scope=<scope> and key=<prefix>-workspaceid.
            workspace_host, workspace_id = get_workspace_info_from_databricks_secrets(tracking_uri)
            if not workspace_id:
                print(
                    "No workspace ID specified; if your Databricks workspaces share the same"
                    " host URL, you may want to specify the workspace ID (along with the host"
                    " information in the secret manager) for run lineage tracking. For more"
                    " details on how to specify this information in the secret manager,"
                    " please refer to the model registry documentation."
                )
        # retrieve experiment ID of the run for the URL
        experiment_id = self.get_run(run_id).info.experiment_id
        if workspace_host and run_id and experiment_id:
            return construct_run_url(workspace_host, experiment_id, run_id, workspace_id)

    def update_model_version(self, name, version, description=None) -> ModelVersion:
        """
        Update metadata associated with a model version in backend.

        :param name: Name of the containing registered model.
        :param version: Version number of the model version.
        :param description: New description.

        :return: A single :py:class:`mlflow.entities.model_registry.ModelVersion` object.

        .. code-block:: python
            :caption: Example

            import mlflow.sklearn
            from mlflow.tracking import MlflowClient
            from sklearn.ensemble import RandomForestRegressor

            def print_model_version_info(mv):
                print("Name: {}".format(mv.name))
                print("Version: {}".format(mv.version))
                print("Description: {}".format(mv.description))

            mlflow.set_tracking_uri("sqlite:///mlruns.db")
            params = {"n_estimators": 3, "random_state": 42}
            name = "RandomForestRegression"
            rfr = RandomForestRegressor(**params).fit([[0, 1]], [1])

            # Log MLflow entities
            with mlflow.start_run() as run:
                mlflow.log_params(params)
                mlflow.sklearn.log_model(rfr, artifact_path="sklearn-model")

            # Register model name in the model registry
            client = MlflowClient()
            client.create_registered_model(name)

            # Create a new version of the rfr model under the registered model name
            model_uri = "runs:/{}/sklearn-model".format(run.info.run_id)
            mv = client.create_model_version(name, model_uri, run.info.run_id)
            print_model_version_info(mv)
            print("--")

            # Update model version's description
            desc = "A new version of the model using ensemble trees"
            mv = client.update_model_version(name, mv.version, desc)
            print_model_version_info(mv)

        .. code-block:: text
            :caption: Output

            Name: RandomForestRegression
            Version: 1
            Description: None
            --
            Name: RandomForestRegression
            Version: 1
            Description: A new version of the model using ensemble trees
        """
        if description is None:
            raise MlflowException("Attempting to update model version with no new field values.")

        return self._get_registry_client().update_model_version(
            name=name, version=version, description=description
        )

    def transition_model_version_stage(
        self, name, version, stage, archive_existing_versions=False
    ) -> ModelVersion:
        """
        Update model version stage.

        :param name: Registered model name.
        :param version: Registered model version.
        :param stage: New desired stage for this model version.
        :param archive_existing_versions: If this flag is set to ``True``, all existing model
            versions in the stage will be automically moved to the "archived" stage. Only valid
            when ``stage`` is ``"staging"`` or ``"production"`` otherwise an error will be raised.

        :return: A single :py:class:`mlflow.entities.model_registry.ModelVersion` object.

        .. code-block:: python
            :caption: Example

            import mlflow.sklearn
            from mlflow.tracking import MlflowClient
            from sklearn.ensemble import RandomForestRegressor

            def print_model_version_info(mv):
                print("Name: {}".format(mv.name))
                print("Version: {}".format(mv.version))
                print("Description: {}".format(mv.description))
                print("Stage: {}".format(mv.current_stage))

            mlflow.set_tracking_uri("sqlite:///mlruns.db")
            params = {"n_estimators": 3, "random_state": 42}
            name = "RandomForestRegression"
            desc = "A new version of the model using ensemble trees"
            rfr = RandomForestRegressor(**params).fit([[0, 1]], [1])

            # Log MLflow entities
            with mlflow.start_run() as run:
                mlflow.log_params(params)
                mlflow.sklearn.log_model(rfr, artifact_path="sklearn-model")

             # Register model name in the model registry
            client = MlflowClient()
            client.create_registered_model(name)

             # Create a new version of the rfr model under the registered model name
            model_uri = "runs:/{}/sklearn-model".format(run.info.run_id)
            mv = client.create_model_version(name, model_uri, run.info.run_id, description=desc)
            print_model_version_info(mv)
            print("--")

            # transition model version from None -> staging
            mv = client.transition_model_version_stage(name, mv.version, "staging")
            print_model_version_info(mv)

        .. code-block:: text
            :caption: Output

            Name: RandomForestRegression
            Version: 1
            Description: A new version of the model using ensemble trees
            Stage: None
            --
            Name: RandomForestRegression
            Version: 1
            Description: A new version of the model using ensemble trees
            Stage: Staging
        """
        return self._get_registry_client().transition_model_version_stage(
            name, version, stage, archive_existing_versions
        )

    def delete_model_version(self, name, version) -> None:
        """
        Delete model version in backend.

        :param name: Name of the containing registered model.
        :param version: Version number of the model version.

        .. code-block:: python
            :caption: Example

            import mlflow.sklearn
            from mlflow.tracking import MlflowClient
            from sklearn.ensemble import RandomForestRegressor

            def print_models_info(mv):
                for m in mv:
                    print("name: {}".format(m.name))
                    print("latest version: {}".format(m.version))
                    print("run_id: {}".format(m.run_id))
                    print("current_stage: {}".format(m.current_stage))

            mlflow.set_tracking_uri("sqlite:///mlruns.db")

            # Create two runs and log MLflow entities
            with mlflow.start_run() as run1:
                params = {"n_estimators": 3, "random_state": 42}
                rfr = RandomForestRegressor(**params).fit([[0, 1]], [1])
                mlflow.log_params(params)
                mlflow.sklearn.log_model(rfr, artifact_path="sklearn-model")

            with mlflow.start_run() as run2:
                params = {"n_estimators": 6, "random_state": 42}
                rfr = RandomForestRegressor(**params).fit([[0, 1]], [1])
                mlflow.log_params(params)
                mlflow.sklearn.log_model(rfr, artifact_path="sklearn-model")

            # Register model name in the model registry
            name = "RandomForestRegression"
            client = MlflowClient()
            client.create_registered_model(name)

            # Create a two versions of the rfr model under the registered model name
            for run_id in [run1.info.run_id, run2.info.run_id]:
                model_uri = "runs:/{}/sklearn-model".format(run_id)
                mv = client.create_model_version(name, model_uri, run_id)
                print("model version {} created".format(mv.version))

            print("--")

            # Fetch latest version; this will be version 2
            models = client.get_latest_versions(name, stages=["None"])
            print_models_info(models)
            print("--")

            # Delete the latest model version 2
            print("Deleting model version {}".format(mv.version))
            client.delete_model_version(name, mv.version)
            models = client.get_latest_versions(name, stages=["None"])
            print_models_info(models)

        .. code-block:: text
            :caption: Output

            model version 1 created
            model version 2 created
            --
            name: RandomForestRegression
            latest version: 2
            run_id: 9881172ef10f4cb08df3ed452c0c362b
            current_stage: None
            --
            Deleting model version 2
            name: RandomForestRegression
            latest version: 1
            run_id: 9165d4f8aa0a4d069550824bdc55caaf
            current_stage: None
        """
        self._get_registry_client().delete_model_version(name, version)

    def get_model_version(self, name, version) -> ModelVersion:
        """
        :param name: Name of the containing registered model.
        :param version: Version number as an integer of the model version.
        :return: A single :py:class:`mlflow.entities.model_registry.ModelVersion` object.

        .. code-block:: python
            :caption: Example

            import mlflow.sklearn
            from mlflow.tracking import MlflowClient
            from sklearn.ensemble import RandomForestRegressor

            # Create two runs Log MLflow entities
            with mlflow.start_run() as run1:
                params = {"n_estimators": 3, "random_state": 42}
                rfr = RandomForestRegressor(**params).fit([[0, 1]], [1])
                mlflow.log_params(params)
                mlflow.sklearn.log_model(rfr, artifact_path="sklearn-model")

            with mlflow.start_run() as run2:
                params = {"n_estimators": 6, "random_state": 42}
                rfr = RandomForestRegressor(**params).fit([[0, 1]], [1])
                mlflow.log_params(params)
                mlflow.sklearn.log_model(rfr, artifact_path="sklearn-model")

            # Register model name in the model registry
            name = "RandomForestRegression"
            client = MlflowClient()
            client.create_registered_model(name)

            # Create a two versions of the rfr model under the registered model name
            for run_id in [run1.info.run_id, run2.info.run_id]:
                model_uri = "runs:/{}/sklearn-model".format(run_id)
                mv = client.create_model_version(name, model_uri, run_id)
                print("model version {} created".format(mv.version))
            print("--")

            # Fetch the last version; this will be version 2
            mv = client.get_model_version(name, mv.version)
            print_model_version_info(mv)

        .. code-block:: text
            :caption: Output

            model version 1 created
            model version 2 created
            --
            Name: RandomForestRegression
            Version: 2
        """
        return self._get_registry_client().get_model_version(name, version)

    def get_model_version_download_uri(self, name, version) -> str:
        """
        Get the download location in Model Registry for this model version.

        :param name: Name of the containing registered model.
        :param version: Version number as an integer of the model version.
        :return: A single URI location that allows reads for downloading.

        .. code-block:: python
            :caption: Example

            import mlflow.sklearn
            from mlflow.tracking import MlflowClient
            from sklearn.ensemble import RandomForestRegressor

            mlflow.set_tracking_uri("sqlite:///mlruns.db")
            params = {"n_estimators": 3, "random_state": 42}
            name = "RandomForestRegression"
            rfr = RandomForestRegressor(**params).fit([[0, 1]], [1])

            # Log MLflow entities
            with mlflow.start_run() as run:
                mlflow.log_params(params)
                mlflow.sklearn.log_model(rfr, artifact_path="models/sklearn-model")

            # Register model name in the model registry
            client = MlflowClient()
            client.create_registered_model(name)

            # Create a new version of the rfr model under the registered model name
            model_uri = "runs:/{}/models/sklearn-model".format(run.info.run_id)
            mv = client.create_model_version(name, model_uri, run.info.run_id)
            artifact_uri = client.get_model_version_download_uri(name, mv.version)
            print("Download URI: {}".format(artifact_uri))

        .. code-block:: text
            :caption: Output

            Download URI: runs:/44e04097ac364cd895f2039eaccca9ac/models/sklearn-model
        """
        return self._get_registry_client().get_model_version_download_uri(name, version)

    def search_model_versions(self, filter_string) -> PagedList[ModelVersion]:
        """
        Search for model versions in backend that satisfy the filter criteria.

        :param filter_string: A filter string expression. Currently, it supports a single filter
                              condition either a name of model like ``name = 'model_name'`` or
                              ``run_id = '...'``.
        :return: PagedList of :py:class:`mlflow.entities.model_registry.ModelVersion` objects.

        .. code-block:: python
            :caption: Example

            import mlflow
            from mlflow.tracking import MlflowClient

            client = MlflowClient()

            # Get all versions of the model filtered by name
            model_name = "CordobaWeatherForecastModel"
            filter_string = "name='{}'".format(model_name)
            results = client.search_model_versions(filter_string)
            print("-" * 80)
            for res in results:
                print("name={}; run_id={}; version={}".format(res.name, res.run_id, res.version))

            # Get the version of the model filtered by run_id
            run_id = "e14afa2f47a040728060c1699968fd43"
            filter_string = "run_id='{}'".format(run_id)
            results = client.search_model_versions(filter_string)
            print("-" * 80)
            for res in results:
                print("name={}; run_id={}; version={}".format(res.name, res.run_id, res.version))

        .. code-block:: text
            :caption: Output

            ------------------------------------------------------------------------------------
            name=CordobaWeatherForecastModel; run_id=eaef868ee3d14d10b4299c4c81ba8814; version=1
            name=CordobaWeatherForecastModel; run_id=e14afa2f47a040728060c1699968fd43; version=2
            ------------------------------------------------------------------------------------
            name=CordobaWeatherForecastModel; run_id=e14afa2f47a040728060c1699968fd43; version=2
        """
        return self._get_registry_client().search_model_versions(filter_string)

    def get_model_version_stages(
        self, name, version  # pylint: disable=unused-argument
    ) -> List[str]:
        """
        :return: A list of valid stages.

        .. code-block:: python
            :caption: Example

            import mlflow.sklearn
            from mlflow.tracking import MlflowClient
            from sklearn.ensemble import RandomForestRegressor

            mlflow.set_tracking_uri("sqlite:///mlruns.db")
            params = {"n_estimators": 3, "random_state": 42}
            name = "RandomForestRegression"
            rfr = RandomForestRegressor(**params).fit([[0, 1]], [1])

            # Log MLflow entities
            with mlflow.start_run() as run:
                mlflow.log_params(params)
                mlflow.sklearn.log_model(rfr, artifact_path="models/sklearn-model")

            # Register model name in the model registry
            client = MlflowClient()
            client.create_registered_model(name)

            # Create a new version of the rfr model under the registered model name
            # fetch valid stages
            model_uri = "runs:/{}/models/sklearn-model".format(run.info.run_id)
            mv = client.create_model_version(name, model_uri, run.info.run_id)
            stages = client.get_model_version_stages(name, mv.version)
            print("Model list of valid stages: {}".format(stages))

        .. code-block:: text
            :caption: Output

            Model list of valid stages: ['None', 'Staging', 'Production', 'Archived']
        """
        return ALL_STAGES

    def set_model_version_tag(self, name, version, key, value) -> None:
        """
        Set a tag for the model version.

        :param name: Registered model name.
        :param version: Registered model version.
        :param key: Tag key to log.
        :param value: Tag value to log.
        :return: None

        .. code-block:: python
            :caption: Example

            import mlflow.sklearn
            from mlflow.tracking import MlflowClient
            from sklearn.ensemble import RandomForestRegressor

            def print_model_version_info(mv):
                print("Name: {}".format(mv.name))
                print("Version: {}".format(mv.version))
                print("Tags: {}".format(mv.tags))

            mlflow.set_tracking_uri("sqlite:///mlruns.db")
            params = {"n_estimators": 3, "random_state": 42}
            name = "RandomForestRegression"
            rfr = RandomForestRegressor(**params).fit([[0, 1]], [1])

            # Log MLflow entities
            with mlflow.start_run() as run:
                mlflow.log_params(params)
                mlflow.sklearn.log_model(rfr, artifact_path="sklearn-model")

            # Register model name in the model registry
            client = MlflowClient()
            client.create_registered_model(name)

            # Create a new version of the rfr model under the registered model name
            # and set a tag
            model_uri = "runs:/{}/sklearn-model".format(run.info.run_id)
            mv = client.create_model_version(name, model_uri, run.info.run_id)
            print_model_version_info(mv)
            print("--")
            client.set_model_version_tag(name, mv.version, "t", "1")
            mv = client.get_model_version(name, mv.version)
            print_model_version_info(mv)

        .. code-block:: text
            :caption: Output

            Name: RandomForestRegression
            Version: 1
            Tags: {}
            --
            Name: RandomForestRegression
            Version: 1
            Tags: {'t': '1'}
        """
        self._get_registry_client().set_model_version_tag(name, version, key, value)

    def delete_model_version_tag(self, name, version, key) -> None:
        """
        Delete a tag associated with the model version.

        :param name: Registered model name.
        :param version: Registered model version.
        :param key: Tag key.
        :return: None

        .. code-block:: python
            :caption: Example

            import mlflow.sklearn
            from mlflow.tracking import MlflowClient
            from sklearn.ensemble import RandomForestRegressor

            def print_model_version_info(mv):
                print("Name: {}".format(mv.name))
                print("Version: {}".format(mv.version))
                print("Tags: {}".format(mv.tags))

            mlflow.set_tracking_uri("sqlite:///mlruns.db")
            params = {"n_estimators": 3, "random_state": 42}
            name = "RandomForestRegression"
            rfr = RandomForestRegressor(**params).fit([[0, 1]], [1])

            # Log MLflow entities
            with mlflow.start_run() as run:
                mlflow.log_params(params)
                mlflow.sklearn.log_model(rfr, artifact_path="sklearn-model")

            # Register model name in the model registry
            client = MlflowClient()
            client.create_registered_model(name)

            # Create a new version of the rfr model under the registered model name
            # and delete a tag
            model_uri = "runs:/{}/sklearn-model".format(run.info.run_id)
            tags = {'t': "t1"}
            mv = client.create_model_version(name, model_uri, run.info.run_id, tags=tags)
            print_model_version_info(mv)
            print("--")
            client.delete_model_version_tag(name, mv.version, "t")
            mv = client.get_model_version(name, mv.version)
            print_model_version_info(mv)

        .. code-block:: text
            :caption: Output

            Name: RandomForestRegression
            Version: 1
            Tags: {'t': 't1'}
            --
            Name: RandomForestRegression
            Version: 1
            Tags: {}
        """
        self._get_registry_client().delete_model_version_tag(name, version, key)<|MERGE_RESOLUTION|>--- conflicted
+++ resolved
@@ -312,13 +312,9 @@
             experiment_id, run_view_type, max_results, order_by, page_token
         )
 
-<<<<<<< HEAD
     def list_experiments(
         self, view_type=None, max_results=SEARCH_MAX_RESULTS_DEFAULT, page_token=None
-    ):
-=======
-    def list_experiments(self, view_type=None) -> List[Experiment]:
->>>>>>> 25379a3c
+    ) -> PagedList[Experiment]:
         """
         :param max_results: If passed, specifies the maximum number of experiments desired. If not
                             passed, all experiments will be returned.
