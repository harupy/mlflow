"""
Internal package providing a Python CRUD interface to MLflow experiments and runs.
This is a lower level API than the :py:mod:`mlflow.tracking.fluent` module, and is
exposed in the :py:mod:`mlflow.tracking` module.
"""

import json
import logging
import os
import sys
from concurrent.futures import ThreadPoolExecutor
from itertools import zip_longest
from typing import Any, Literal, Optional

from mlflow.entities import (
    ExperimentTag,
    FileInfo,
    LoggedModel,
    LoggedModelInput,
    LoggedModelOutput,
    LoggedModelParameter,
    LoggedModelStatus,
    LoggedModelTag,
    Metric,
    Param,
    RunStatus,
    RunTag,
    TraceData,
    TraceInfo,
    ViewType,
)
from mlflow.entities.assessment import Assessment, Expectation, Feedback
from mlflow.entities.dataset_input import DatasetInput
from mlflow.entities.trace import Trace
from mlflow.entities.trace_info import TraceInfo
from mlflow.entities.trace_status import TraceStatus
from mlflow.exceptions import (
    MlflowException,
    MlflowTraceDataCorrupted,
    MlflowTraceDataException,
    MlflowTraceDataNotFound,
)
from mlflow.protos.databricks_pb2 import BAD_REQUEST, INVALID_PARAMETER_VALUE, ErrorCode
from mlflow.store.artifact.artifact_repo import ArtifactRepository
from mlflow.store.artifact.artifact_repository_registry import get_artifact_repository
from mlflow.store.entities.paged_list import PagedList
from mlflow.store.tracking import (
    GET_METRIC_HISTORY_MAX_RESULTS,
    SEARCH_MAX_RESULTS_DEFAULT,
    SEARCH_TRACES_DEFAULT_MAX_RESULTS,
)
from mlflow.store.tracking.rest_store import RestStore
from mlflow.tracing.artifact_utils import get_artifact_uri_for_trace
from mlflow.tracing.constant import TraceMetadataKey
from mlflow.tracing.utils import TraceJSONEncoder, exclude_immutable_tags
from mlflow.tracking._tracking_service import utils
from mlflow.tracking.metric_value_conversion_utils import convert_metric_value_to_float_if_possible
from mlflow.utils import chunk_list, is_uuid
from mlflow.utils.async_logging.run_operations import RunOperations, get_combined_run_operations
from mlflow.utils.databricks_utils import get_workspace_url, is_in_databricks_notebook
from mlflow.utils.mlflow_tags import IMMUTABLE_TAGS, MLFLOW_USER
from mlflow.utils.string_utils import is_string_type
from mlflow.utils.time import get_current_time_millis
from mlflow.utils.uri import add_databricks_profile_info_to_artifact_uri, is_databricks_uri
from mlflow.utils.validation import (
    MAX_ENTITIES_PER_BATCH,
    MAX_METRICS_PER_BATCH,
    MAX_PARAMS_TAGS_PER_BATCH,
    PARAM_VALIDATION_MSG,
    _validate_experiment_artifact_location,
    _validate_run_id,
)

_logger = logging.getLogger(__name__)


class TrackingServiceClient:
    """
    Client of an MLflow Tracking Server that creates and manages experiments and runs.
    """

    def __init__(self, tracking_uri):
        """
        Args:
            tracking_uri: Address of local or remote tracking server.
        """
        self.tracking_uri = tracking_uri
        # NB: Fetch the tracking store (`self.store`) upon client initialization to ensure that
        # the tracking URI is valid and the store can be properly resolved. We define `store` as a
        # property method to ensure that the client is serializable, even if the store is not
        # self.store
        self.store

    @property
    def store(self):
        return utils._get_store(self.tracking_uri)

    def get_run(self, run_id):
        """Fetch the run from backend store. The resulting :py:class:`Run <mlflow.entities.Run>`
        contains a collection of run metadata -- :py:class:`RunInfo <mlflow.entities.RunInfo>`,
        as well as a collection of run parameters, tags, and metrics --
        :py:class:`RunData <mlflow.entities.RunData>`. In the case where multiple metrics with the
        same key are logged for the run, the :py:class:`RunData <mlflow.entities.RunData>` contains
        the most recently logged value at the largest step for each metric.

        Args:
            run_id: Unique identifier for the run.

        Returns:
            A single :py:class:`mlflow.entities.Run` object, if the run exists. Otherwise,
            raises an exception.

        """
        _validate_run_id(run_id)
        return self.store.get_run(run_id)

    def get_metric_history(self, run_id, key):
        """Return a list of metric objects corresponding to all values logged for a given metric.

        Args:
            run_id: Unique identifier for run.
            key: Metric name within the run.

        Returns:
            A list of :py:class:`mlflow.entities.Metric` entities if logged, else empty list.
        """

        # NB: Paginated query support is currently only available for the RestStore backend.
        # FileStore and SQLAlchemy store do not provide support for paginated queries and will
        # raise an MlflowException if the `page_token` argument is not None when calling this
        # API for a continuation query.
        history = self.store.get_metric_history(
            run_id=run_id,
            metric_key=key,
            max_results=GET_METRIC_HISTORY_MAX_RESULTS,
            page_token=None,
        )
        token = history.token
        # Continue issuing queries to the backend store to retrieve all pages of
        # metric history.
        while token is not None:
            paged_history = self.store.get_metric_history(
                run_id=run_id,
                metric_key=key,
                max_results=GET_METRIC_HISTORY_MAX_RESULTS,
                page_token=token,
            )
            history.extend(paged_history)
            token = paged_history.token
        return history

    def create_run(self, experiment_id, start_time=None, tags=None, run_name=None):
        """Create a :py:class:`mlflow.entities.Run` object that can be associated with
        metrics, parameters, artifacts, etc.
        Unlike :py:func:`mlflow.projects.run`, creates objects but does not run code.
        Unlike :py:func:`mlflow.start_run`, does not change the "active run" used by
        :py:func:`mlflow.log_param`.

        Args:
            experiment_id: The ID of the experiment to create a run in.
            start_time: If not provided, use the current timestamp.
            tags: A dictionary of key-value pairs that are converted into
                :py:class:`mlflow.entities.RunTag` objects.
            run_name: The name of this run.

        Returns:
            :py:class:`mlflow.entities.Run` that was created.

        """

        tags = tags if tags else {}

        # Extract user from tags
        # This logic is temporary; the user_id attribute of runs is deprecated and will be removed
        # in a later release.
        user_id = tags.get(MLFLOW_USER, "unknown")

        return self.store.create_run(
            experiment_id=experiment_id,
            user_id=user_id,
            start_time=start_time or get_current_time_millis(),
            tags=[RunTag(key, value) for (key, value) in tags.items()],
            run_name=run_name,
        )

    def start_trace(
        self,
        experiment_id: str,
        timestamp_ms: int,
        request_metadata: dict[str, str],
        tags: dict[str, str],
    ):
        """
        Start an initial TraceInfo object in the backend store.

        Args:
            experiment_id: String id of the experiment for this run.
            timestamp_ms: Start time of the trace, in milliseconds since the UNIX epoch.
            request_metadata: Metadata of the trace.
            tags: Tags of the trace.

        Returns:
            The created TraceInfo object.
        """
        tags = exclude_immutable_tags(tags or {})
        return self.store.start_trace(
            experiment_id=experiment_id,
            timestamp_ms=timestamp_ms,
            request_metadata=request_metadata,
            tags=tags,
        )

    def end_trace(
        self,
        request_id: str,
        timestamp_ms: int,
        status: TraceStatus,
        request_metadata: dict[str, str],
        tags: dict[str, str],
    ) -> TraceInfo:
        """
        Update the TraceInfo object in the backend store with the completed trace info.

        Args:
            request_id: Unique string identifier of the trace.
            timestamp_ms: End time of the trace, in milliseconds. The execution time field
                in the TraceInfo will be calculated by subtracting the start time from this.
            status: Status of the trace.
            request_metadata: Metadata of the trace. This will be merged with the existing
                metadata logged during the start_trace call.
            tags: Tags of the trace. This will be merged with the existing tags logged
                during the start_trace or set_trace_tag calls.

        Returns:
            The updated TraceInfo object.
        """
        tags = exclude_immutable_tags(tags or {})
        return self.store.end_trace(
            request_id=request_id,
            timestamp_ms=timestamp_ms,
            status=status,
            request_metadata=request_metadata,
            tags=tags,
        )

    def delete_traces(
        self,
        experiment_id: str,
        max_timestamp_millis: Optional[int] = None,
        max_traces: Optional[int] = None,
        request_ids: Optional[list[str]] = None,
    ) -> int:
        return self.store.delete_traces(
            experiment_id=experiment_id,
            max_timestamp_millis=max_timestamp_millis,
            max_traces=max_traces,
            request_ids=request_ids,
        )

    def get_trace_info(self, request_id, should_query_v3: bool = False) -> TraceInfo:
        """
        Get the trace info matching the ``request_id``.

        Args:
            request_id: String id of the trace to fetch.
            should_query_v3: If True, the backend store will query the V3 API for the trace info.
                TODO: Remove this flag once the V3 API is the default in OSS.

        Returns:
            TraceInfo object, of type ``mlflow.entities.trace_info.TraceInfo``.
        """
        return self.store.get_trace_info(request_id, should_query_v3=should_query_v3)

    def get_trace(self, request_id) -> Trace:
        """
        Get the trace matching the ``request_id``.

        Args:
            request_id: String id of the trace to fetch.

        Returns:
            The fetched Trace object, of type ``mlflow.entities.Trace``.
        """
        trace_info = self.get_trace_info(
            request_id=request_id, should_query_v3=is_databricks_uri(self.tracking_uri)
        )
        try:
            trace_data = self._download_trace_data(trace_info)
        except MlflowTraceDataNotFound:
            raise MlflowException(
                message=(
                    f"Trace with ID {request_id} cannot be loaded because it is missing span data."
                    " Please try creating or loading another trace."
                ),
                error_code=BAD_REQUEST,
            ) from None  # Ensure the original spammy exception is not included in the traceback
        except MlflowTraceDataCorrupted:
            raise MlflowException(
                message=(
                    f"Trace with ID {request_id} cannot be loaded because its span data"
                    " is corrupted. Please try creating or loading another trace."
                ),
                error_code=BAD_REQUEST,
            ) from None  # Ensure the original spammy exception is not included in the traceback
        return Trace(trace_info, trace_data)

    def get_online_trace_details(
        self,
        trace_id: str,
        sql_warehouse_id: str,
        source_inference_table: str,
        source_databricks_request_id: str,
    ) -> str:
        return self.store.get_online_trace_details(
            trace_id=trace_id,
            sql_warehouse_id=sql_warehouse_id,
            source_inference_table=source_inference_table,
            source_databricks_request_id=source_databricks_request_id,
        )

    def _search_traces(
        self,
        experiment_ids: list[str],
        filter_string: Optional[str] = None,
        max_results: int = SEARCH_TRACES_DEFAULT_MAX_RESULTS,
        order_by: Optional[list[str]] = None,
        page_token: Optional[str] = None,
        model_id: Optional[str] = None,
        sql_warehouse_id: Optional[str] = None,
    ):
        return self.store.search_traces(
            experiment_ids=experiment_ids,
            filter_string=filter_string,
            max_results=max_results,
            order_by=order_by,
            page_token=page_token,
            model_id=model_id,
            sql_warehouse_id=sql_warehouse_id,
        )

    def search_traces(
        self,
        experiment_ids: list[str],
        filter_string: Optional[str] = None,
        max_results: int = SEARCH_TRACES_DEFAULT_MAX_RESULTS,
        order_by: Optional[list[str]] = None,
        page_token: Optional[str] = None,
        run_id: Optional[str] = None,
<<<<<<< HEAD
        model_id: Optional[str] = None,
        sql_warehouse_id: Optional[str] = None,
=======
        include_spans: bool = True,
>>>>>>> 511f8975
    ) -> PagedList[Trace]:
        is_databricks = is_databricks_uri(self.tracking_uri)

        def download_trace_extra_fields(trace_info: TraceInfo) -> Optional[Trace]:
            """
            Download trace data and assessments for the given trace_info and returns a Trace object.
            If the download fails (e.g., the trace data is missing or corrupted), returns None.
            """
            # Only the Databricks backend supports additional assessments; avoid making
            # an unnecessary duplicate call to GET trace_info if not necessary.
            is_online_trace = is_uuid(trace_info.request_id)
            if is_databricks and not is_online_trace:
                trace_info_with_assessments = self.get_trace_info(
                    trace_info.request_id, should_query_v3=True
                )
                trace_info.assessments = trace_info_with_assessments.assessments

<<<<<<< HEAD
=======
            if not include_spans:
                return Trace(trace_info, TraceData(spans=[]))

>>>>>>> 511f8975
            try:
                if is_databricks and is_online_trace:
                    trace_data = self.get_online_trace_details(
                        trace_info.request_id,
                        sql_warehouse_id=sql_warehouse_id,
                        source_inference_table=trace_info.request_metadata.get(
                            "mlflow.sourceTable"
                        ),
                        source_databricks_request_id=trace_info.request_metadata.get(
                            "mlflow.databricksRequestId"
                        ),
                    )
                    trace_data = TraceData.from_dict(json.loads(trace_data))
                else:
                    trace_data = self._download_trace_data(trace_info)
            except MlflowTraceDataException as e:
                _logger.warning(
                    (
                        f"Failed to download trace data for trace {trace_info.request_id!r} "
                        f"with {e.ctx}. For full traceback, set logging level to DEBUG."
                    ),
                    exc_info=_logger.isEnabledFor(logging.DEBUG),
                )
                return None
            else:
                return Trace(trace_info, trace_data)

        # If run_id is provided, add it to the filter string
        if run_id:
            additional_filter = f"metadata.{TraceMetadataKey.SOURCE_RUN} = '{run_id}'"
            if filter_string:
                if TraceMetadataKey.SOURCE_RUN in filter_string:
                    raise MlflowException(
                        "You cannot filter by run_id when it is already part of the filter string."
                        f"Please remove the {TraceMetadataKey.SOURCE_RUN} filter from the filter "
                        "string and try again.",
                        error_code=INVALID_PARAMETER_VALUE,
                    )
                filter_string += f" AND {additional_filter}"
            else:
                filter_string = additional_filter

        traces = []
        next_max_results = max_results
        next_token = page_token
        with ThreadPoolExecutor() as executor:
            while len(traces) < max_results:
                trace_infos, next_token = self._search_traces(
                    experiment_ids=experiment_ids,
                    filter_string=filter_string,
                    max_results=next_max_results,
                    order_by=order_by,
                    page_token=next_token,
                    model_id=model_id,
                    sql_warehouse_id=sql_warehouse_id,
                )
                traces.extend(
                    t for t in executor.map(download_trace_extra_fields, trace_infos) if t
                )

                if not next_token:
                    break

                next_max_results = max_results - len(traces)

        return PagedList(traces, next_token)

    def set_trace_tags(self, request_id, tags):
        """
        Set tags on the trace with the given request_id.

        Args:
            request_id: The ID of the trace.
            tags: A dictionary of key-value pairs.
        """
        tags = exclude_immutable_tags(tags)
        for k, v in tags.items():
            self.set_trace_tag(request_id, k, v)

    def set_trace_tag(self, request_id, key, value):
        """
        Set a tag on the trace with the given request_id.

        Args:
            request_id: The ID of the trace.
            key: The string key of the tag.
            value: The string value of the tag.
        """
        if key in IMMUTABLE_TAGS:
            _logger.warning(f"Tag '{key}' is immutable and cannot be set on a trace.")
        else:
            self.store.set_trace_tag(request_id, key, str(value))

    def delete_trace_tag(self, request_id, key):
        """
        Delete a tag from the trace with the given request_id.

        Args:
            request_id: The ID of the trace.
            key: The string key of the tag.
        """
        if key in IMMUTABLE_TAGS:
            _logger.warning(f"Tag '{key}' is immutable and cannot be deleted on a trace.")
        else:
            self.store.delete_trace_tag(request_id, key)

    def create_assessment(self, assessment: Assessment):
        """
        Create an assessment on a trace.

        Args:
            assessment: The assessment to create. This contains the target
                trace_id as well.
        """
        if not is_databricks_uri(self.tracking_uri):
            raise MlflowException(
                "This API is currently only available for Databricks Managed MLflow. This "
                "will be available in the open-source version of MLflow in a future release."
            )

        return self.store.create_assessment(assessment)

    def update_assessment(
        self,
        trace_id: str,
        assessment_id: str,
        name: Optional[str] = None,
        expectation: Optional[Expectation] = None,
        feedback: Optional[Feedback] = None,
        rationale: Optional[str] = None,
        metadata: Optional[dict[str, str]] = None,
    ):
        """
        Update an existing assessment entity in the backend store.

        Args:
            trace_id: The ID of the trace.
            assessment_id: The ID of the feedback assessment to update.
            name: The updated name of the feedback.
            expectation: The updated expectation value of the assessment.
            feedback: The updated feedback value of the assessment.
            rationale: The updated rationale of the feedback.
            metadata: Additional metadata for the feedback.
        """
        if not is_databricks_uri(self.tracking_uri):
            raise MlflowException(
                "This API is currently only available for Databricks Managed MLflow. This "
                "will be available in the open-source version of MLflow in a future release."
            )

        return self.store.update_assessment(
            trace_id=trace_id,
            assessment_id=assessment_id,
            name=name,
            expectation=expectation,
            feedback=feedback,
            rationale=rationale,
            metadata=metadata,
        )

    def delete_assessment(self, trace_id: str, assessment_id: str):
        """
        Delete an assessment associated with a trace.

        Args:
            trace_id: The ID of the trace.
            assessment_id: The ID of the assessment to delete.
        """
        if not is_databricks_uri(self.tracking_uri):
            raise MlflowException(
                "This API is currently only available for Databricks Managed MLflow. This "
                "will be available in the open-source version of MLflow in a future release."
            )

        self.store.delete_assessment(trace_id=trace_id, assessment_id=assessment_id)

    def search_experiments(
        self,
        view_type=ViewType.ACTIVE_ONLY,
        max_results=SEARCH_MAX_RESULTS_DEFAULT,
        filter_string=None,
        order_by=None,
        page_token=None,
    ):
        """Search for experiments that match the specified search query.

        Args:
            view_type: One of enum values ``ACTIVE_ONLY``, ``DELETED_ONLY``, or ``ALL``
                defined in :py:class:`mlflow.entities.ViewType`.
            max_results: Maximum number of experiments desired. Certain server backend may apply
                its own limit.
            filter_string: Filter query string (e.g., ``"name = 'my_experiment'"``), defaults to
                searching for all experiments. The following identifiers, comparators, and logical
                operators are supported.

                Identifiers
                  - ``name``: Experiment name
                  - ``creation_time``: Experiment creation time
                  - ``last_update_time``: Experiment last update time
                  - ``tags.<tag_key>``: Experiment tag. If ``tag_key`` contains
                    spaces, it must be wrapped with backticks (e.g., ``"tags.`extra key`"``).

                Comparators for string attributes and tags
                  - ``=``: Equal to
                  - ``!=``: Not equal to
                  - ``LIKE``: Case-sensitive pattern match
                  - ``ILIKE``: Case-insensitive pattern match

                Comparators for numeric attributes
                  - ``=``: Equal to
                  - ``!=``: Not equal to
                  - ``<``: Less than
                  - ``<=``: Less than or equal to
                  - ``>``: Greater than
                  - ``>=``: Greater than or equal to

                Logical operators
                  - ``AND``: Combines two sub-queries and returns True if both of them are True.

            order_by: List of columns to order by. The ``order_by`` column can contain an optional
                ``DESC`` or ``ASC`` value (e.g., ``"name DESC"``). The default ordering is ``ASC``,
                so ``"name"`` is equivalent to ``"name ASC"``. If unspecified, defaults to
                ``["last_update_time DESC"]``, which lists experiments updated most recently first.
                The following fields are supported:

                - ``experiment_id``: Experiment ID
                - ``name``: Experiment name
                - ``creation_time``: Experiment creation time
                - ``last_update_time``: Experiment last update time

            page_token: Token specifying the next page of results. It should be obtained from
                a ``search_experiments`` call.

        Returns:
            A :py:class:`PagedList <mlflow.store.entities.PagedList>` of
            :py:class:`Experiment <mlflow.entities.Experiment>` objects. The pagination token
            for the next page can be obtained via the ``token`` attribute of the object.

        """
        return self.store.search_experiments(
            view_type=view_type,
            max_results=max_results,
            filter_string=filter_string,
            order_by=order_by,
            page_token=page_token,
        )

    def get_experiment(self, experiment_id):
        """
        Args:
            experiment_id: The experiment ID returned from ``create_experiment``.

        Returns:
            :py:class:`mlflow.entities.Experiment`
        """
        return self.store.get_experiment(experiment_id)

    def get_experiment_by_name(self, name):
        """
        Args:
            name: The experiment name.

        Returns:
            :py:class:`mlflow.entities.Experiment`
        """
        return self.store.get_experiment_by_name(name)

    def create_experiment(self, name, artifact_location=None, tags=None):
        """Create an experiment.

        Args:
            name: The experiment name. Must be unique.
            artifact_location: The location to store run artifacts. If not provided, the server
                picks an appropriate default.
            tags: A dictionary of key-value pairs that are converted into
                :py:class:`mlflow.entities.ExperimentTag` objects.

        Returns:
            Integer ID of the created experiment.

        """
        _validate_experiment_artifact_location(artifact_location)
        return self.store.create_experiment(
            name=name,
            artifact_location=artifact_location,
            tags=[ExperimentTag(key, value) for (key, value) in tags.items()] if tags else [],
        )

    def delete_experiment(self, experiment_id):
        """Delete an experiment from the backend store.

        Args:
            experiment_id: The experiment ID returned from ``create_experiment``.

        """
        self.store.delete_experiment(experiment_id)

    def restore_experiment(self, experiment_id):
        """Restore a deleted experiment unless permanently deleted.

        Args:
            experiment_id: The experiment ID returned from ``create_experiment``.

        """
        self.store.restore_experiment(experiment_id)

    def rename_experiment(self, experiment_id, new_name):
        """Update an experiment's name. The new name must be unique.

        Args:
            experiment_id: The experiment ID returned from ``create_experiment``.
            new_name: New name for the experiment.

        """
        self.store.rename_experiment(experiment_id, new_name)

    def log_metric(
        self,
        run_id,
        key,
        value,
        timestamp=None,
        step=None,
        synchronous=True,
        dataset_name: Optional[str] = None,
        dataset_digest: Optional[str] = None,
        model_id: Optional[str] = None,
    ) -> Optional[RunOperations]:
        """Log a metric against the run ID.

        Args:
            run_id: The run id to which the metric should be logged.
            key: Metric name. This string may only contain alphanumerics, underscores (_),
                dashes (-), periods (.), spaces ( ), and slashes (/). All backend stores will
                support keys up to length 250, but some may support larger keys.
            value: Metric value or single-item ndarray / tensor. Note that some special values such
                as +/- Infinity may be replaced by other values depending on the store. For example,
                the SQLAlchemy store replaces +/- Inf with max / min float values. All backend
                stores will support values up to length 5000, but some may support larger values.
            timestamp: Time when this metric was calculated. Defaults to the current system time.
            step: Training step (iteration) at which was the metric calculated. Defaults to 0.
            synchronous: *Experimental* If True, blocks until the metric is logged successfully. If
                False, logs the metric asynchronously and returns a future representing the logging
                operation.
            dataset_name: The name of the dataset associated with the metric. If specified,
                ``dataset_digest`` must also be provided.
            dataset_digest: The digest of the dataset associated with the metric. If specified,
                ``dataset_name`` must also be provided.
            model_id: The ID of the model associated with the metric.

        Returns:
            When synchronous=True, returns None. When synchronous=False, returns
            :py:class:`mlflow.RunOperations` that represents future for logging operation.

        """
        timestamp = timestamp if timestamp is not None else get_current_time_millis()
        step = step if step is not None else 0
        metric_value = convert_metric_value_to_float_if_possible(value)
        metric = Metric(
            key,
            metric_value,
            timestamp,
            step,
            model_id=model_id,
            dataset_name=dataset_name,
            dataset_digest=dataset_digest,
        )
        if synchronous:
            self.store.log_metric(run_id, metric)
        else:
            return self.store.log_metric_async(run_id, metric)

    def log_param(self, run_id, key, value, synchronous=True):
        """Log a parameter (e.g. model hyperparameter) against the run ID. Value is converted to
        a string.

        Args:
            run_id: ID of the run to log the parameter against.
            key: Name of the parameter.
            value: Value of the parameter.
            synchronous: *Experimental* If True, blocks until the parameters are logged
                successfully. If False, logs the parameters asynchronously and
                returns a future representing the logging operation.

        Returns:
            When synchronous=True, returns parameter value.
            When synchronous=False, returns :py:class:`mlflow.RunOperations` that
            represents future for logging operation.

        """
        param = Param(key, str(value))
        try:
            if synchronous:
                self.store.log_param(run_id, param)
                return value
            else:
                return self.store.log_param_async(run_id, param)
        except MlflowException as e:
            if e.error_code == ErrorCode.Name(INVALID_PARAMETER_VALUE):
                msg = f"{e.message}{PARAM_VALIDATION_MSG}"
                raise MlflowException(msg, INVALID_PARAMETER_VALUE)
            else:
                raise e

    def set_experiment_tag(self, experiment_id, key, value):
        """Set a tag on the experiment with the specified ID. Value is converted to a string.

        Args:
            experiment_id: String ID of the experiment.
            key: Name of the tag.
            value: Tag value (converted to a string).
        """
        tag = ExperimentTag(key, str(value))
        self.store.set_experiment_tag(experiment_id, tag)

    def set_tag(self, run_id, key, value, synchronous=True) -> Optional[RunOperations]:
        """Set a tag on the run with the specified ID. Value is converted to a string.

        Args:
            run_id: String ID of the run.
            key: Tag name. This string may only contain alphanumerics, underscores
                (_), dashes (-), periods (.), spaces ( ), and slashes (/).
                All backend stores will support keys up to length 250, but some may
                support larger keys.
            value: Tag value, but will be string-ified if not.
                All backend stores will support values up to length 5000, but some
                may support larger values.
            synchronous: *Experimental* If True, blocks until the tag is logged
                successfully. If False, logs the tag asynchronously and
                returns a future representing the logging operation.

        Returns:
            When synchronous=True, returns None.
            When synchronous=False, returns :py:class:`mlflow.RunOperations` object
            that represents future for logging operation.

        """
        tag = RunTag(key, str(value))
        if synchronous:
            self.store.set_tag(run_id, tag)
        else:
            return self.store.set_tag_async(run_id, tag)

    def delete_tag(self, run_id, key):
        """Delete a tag from a run. This is irreversible.

        Args:
            run_id: String ID of the run
            key: Name of the tag

        """
        self.store.delete_tag(run_id, key)

    def update_run(self, run_id, status=None, name=None):
        """Update a run with the specified ID to a new status or name.

        Args:
            run_id: The ID of the Run to update.
            status: The new status of the run to set, if specified. At least one of ``status`` or
                ``name`` should be specified.
            name: The new name of the run to set, if specified. At least one of ``name`` or
                ``status`` should be specified.

        """
        # Exit early
        if status is None and name is None:
            return

        run = self.get_run(run_id)
        status = status or run.info.status
        self.store.update_run_info(
            run_id=run_id,
            run_status=RunStatus.from_string(status),
            end_time=run.info.end_time,
            run_name=name,
        )

    def log_batch(
        self, run_id, metrics=(), params=(), tags=(), synchronous=True
    ) -> Optional[RunOperations]:
        """Log multiple metrics, params, and/or tags.

        Args:
            run_id: String ID of the run.
            metrics: If provided, List of Metric(key, value, timestamp) instances.
            params: If provided, List of Param(key, value) instances.
            tags: If provided, List of RunTag(key, value) instances.
            synchronous: *Experimental* If True, blocks until the metrics/tags/params are logged
                successfully. If False, logs the metrics/tags/params asynchronously
                and returns a future representing the logging operation.

        Raises:
            MlflowException: If any errors occur.

        Returns:
            When synchronous=True, returns None.
            When synchronous=False, returns :py:class:`mlflow.RunOperations` that
            represents future for logging operation.

        """
        if len(metrics) == 0 and len(params) == 0 and len(tags) == 0:
            return

        metrics = [
            Metric(
                key=metric.key,
                value=convert_metric_value_to_float_if_possible(metric.value),
                timestamp=metric.timestamp,
                step=metric.step,
                dataset_name=metric.dataset_name,
                dataset_digest=metric.dataset_digest,
                model_id=metric.model_id,
                run_id=metric.run_id,
            )
            for metric in metrics
        ]

        param_batches = chunk_list(params, MAX_PARAMS_TAGS_PER_BATCH)
        tag_batches = chunk_list(tags, MAX_PARAMS_TAGS_PER_BATCH)

        # When given data is split into one or more batches, we need to wait for all the batches.
        # Each batch logged returns run_operations which we append to this list
        # At the end we merge all the run_operations into a single run_operations object and return.
        # Applicable only when synchronous is False
        run_operations_list = []

        for params_batch, tags_batch in zip_longest(param_batches, tag_batches, fillvalue=[]):
            metrics_batch_size = min(
                MAX_ENTITIES_PER_BATCH - len(params_batch) - len(tags_batch),
                MAX_METRICS_PER_BATCH,
            )
            metrics_batch_size = max(metrics_batch_size, 0)
            metrics_batch = metrics[:metrics_batch_size]
            metrics = metrics[metrics_batch_size:]

            if synchronous:
                self.store.log_batch(
                    run_id=run_id, metrics=metrics_batch, params=params_batch, tags=tags_batch
                )
            else:
                run_operations_list.append(
                    self.store.log_batch_async(
                        run_id=run_id,
                        metrics=metrics_batch,
                        params=params_batch,
                        tags=tags_batch,
                    )
                )

        for metrics_batch in chunk_list(metrics, chunk_size=MAX_METRICS_PER_BATCH):
            if synchronous:
                self.store.log_batch(run_id=run_id, metrics=metrics_batch, params=[], tags=[])
            else:
                run_operations_list.append(
                    self.store.log_batch_async(
                        run_id=run_id, metrics=metrics_batch, params=[], tags=[]
                    )
                )

        if not synchronous:
            # Merge all the run operations into a single run operations object
            return get_combined_run_operations(run_operations_list)

    def log_inputs(
        self,
        run_id: str,
        datasets: Optional[list[DatasetInput]] = None,
        models: Optional[list[LoggedModelInput]] = None,
    ):
        """Log one or more dataset inputs to a run.

        Args:
            run_id: String ID of the run.
            datasets: List of :py:class:`mlflow.entities.DatasetInput` instances to log.
            models: List of :py:class:`mlflow.entities.LoggedModelInput` instances to log.

        Raises:
            MlflowException: If any errors occur.

        Returns:
            None
        """
        self.store.log_inputs(run_id=run_id, datasets=datasets, models=models)

    def log_outputs(self, run_id: str, models: list[LoggedModelOutput]):
        self.store.log_outputs(run_id=run_id, models=models)

    def _record_logged_model(self, run_id, mlflow_model):
        from mlflow.models import Model

        if not isinstance(mlflow_model, Model):
            raise TypeError(
                "Argument 'mlflow_model' should be of type mlflow.models.Model but was "
                f"{type(mlflow_model)}"
            )
        self.store.record_logged_model(run_id, mlflow_model)

    def _get_artifact_repo_for_trace(self, trace_info: TraceInfo):
        artifact_uri = get_artifact_uri_for_trace(trace_info)
        artifact_uri = add_databricks_profile_info_to_artifact_uri(artifact_uri, self.tracking_uri)
        return get_artifact_repository(artifact_uri)

    def _get_artifact_repo(
        self,
        resource_id: str,
        *,
        resource: Literal["run", "logged_model"] = "run",
    ) -> ArtifactRepository:
        # Attempt to fetch the artifact repo from a local cache
        if cached_repo := utils._artifact_repos_cache.get(resource_id):
            return cached_repo
        else:
            if resource == "run":
                run = self.get_run(resource_id)
                artifact_location = run.info.artifact_uri
            elif resource == "logged_model":
                logged_model = self.get_logged_model(resource_id)
                artifact_location = logged_model.artifact_location
            else:
                raise ValueError(f"Unexpected resource type {resource!r}.")

            artifact_uri = add_databricks_profile_info_to_artifact_uri(
                artifact_location, self.tracking_uri
            )
            artifact_repo = get_artifact_repository(artifact_uri)
            # Cache the artifact repo to avoid a future network call, removing the oldest
            # entry in the cache if there are too many elements
            if len(utils._artifact_repos_cache) > 1024:
                utils._artifact_repos_cache.popitem(last=False)
            utils._artifact_repos_cache[resource_id] = artifact_repo
            return artifact_repo

    def log_artifact(self, run_id, local_path, artifact_path=None):
        """
        Write a local file or directory to the remote ``artifact_uri``.

        Args:
            run_id: String ID of the run.
            local_path: Path to the file or directory to write.
            artifact_path: If provided, the directory in ``artifact_uri`` to write to.
        """
        artifact_repo = self._get_artifact_repo(run_id)
        if os.path.isdir(local_path):
            dir_name = os.path.basename(os.path.normpath(local_path))
            path_name = (
                os.path.join(artifact_path, dir_name) if artifact_path is not None else dir_name
            )
            artifact_repo.log_artifacts(local_path, path_name)
        else:
            artifact_repo.log_artifact(local_path, artifact_path)

    def _download_trace_data(self, trace_info: TraceInfo) -> TraceData:
        artifact_repo = self._get_artifact_repo_for_trace(trace_info)
        return TraceData.from_dict(artifact_repo.download_trace_data())

    def _upload_trace_data(self, trace_info: TraceInfo, trace_data: TraceData) -> None:
        artifact_repo = self._get_artifact_repo_for_trace(trace_info)
        trace_data_json = json.dumps(trace_data.to_dict(), cls=TraceJSONEncoder, ensure_ascii=False)
        return artifact_repo.upload_trace_data(trace_data_json)

    def _log_artifact_async(self, run_id, filename, artifact_path=None, artifact=None):
        """
        Write an artifact to the remote ``artifact_uri`` asynchronously.

        Args:
            run_id: String ID of the run.
            filename: Filename of the artifact to be logged.
            artifact_path: If provided, the directory in ``artifact_uri`` to write to.
            artifact: The artifact to be logged.
        """
        artifact_repo = self._get_artifact_repo(run_id)
        artifact_repo._log_artifact_async(filename, artifact_path, artifact)

    def log_artifacts(self, run_id, local_dir, artifact_path=None):
        """Write a directory of files to the remote ``artifact_uri``.

        Args:
            run_id: String ID of the run.
            local_dir: Path to the directory of files to write.
            artifact_path: If provided, the directory in ``artifact_uri`` to write to.

        """
        self._get_artifact_repo(run_id).log_artifacts(local_dir, artifact_path)

    def list_artifacts(self, run_id, path=None):
        """List the artifacts for a run.

        Args:
            run_id: The run to list artifacts from.
            path: The run's relative artifact path to list from. By default it is set to None
                or the root artifact path.

        Returns:
            List of :py:class:`mlflow.entities.FileInfo`

        """
        return self._get_artifact_repo(run_id).list_artifacts(path)

    def list_logged_model_artifacts(
        self, model_id: str, path: Optional[str] = None
    ) -> list[FileInfo]:
        """List the artifacts for a logged model.

        Args:
            model_id: The model to list artifacts from.
            path: The model's relative artifact path to list from. By default it is set to None
                or the root artifact path.

        Returns:
            List of :py:class:`mlflow.entities.FileInfo`
        """
        return self._get_artifact_repo(model_id, resource="logged_model").list_artifacts(path)

    def download_artifacts(self, run_id, path, dst_path=None):
        """Download an artifact file or directory from a run to a local directory if applicable,
        and return a local path for it.

        Args:
            run_id: The run to download artifacts from.
            path: Relative source path to the desired artifact.
            dst_path: Absolute path of the local filesystem destination directory to which to
                download the specified artifacts. This directory must already exist.
                If unspecified, the artifacts will either be downloaded to a new
                uniquely-named directory on the local filesystem or will be returned
                directly in the case of the LocalArtifactRepository.

        Returns:
            Local path of desired artifact.

        """
        return self._get_artifact_repo(run_id).download_artifacts(path, dst_path)

    def _log_url(self, run_id):
        if not isinstance(self.store, RestStore):
            return
        if is_in_databricks_notebook():
            # In Databricks notebooks, MLflow experiment and run links are displayed automatically.
            return
        host_url = get_workspace_url()
        if host_url is None:
            host_url = self.store.get_host_creds().host.rstrip("/")
        run_info = self.store.get_run(run_id).info
        experiment_id = run_info.experiment_id
        run_name = run_info.run_name
        if is_databricks_uri(self.tracking_uri):
            experiment_url = f"{host_url}/ml/experiments/{experiment_id}"
        else:
            experiment_url = f"{host_url}/#/experiments/{experiment_id}"
        run_url = f"{experiment_url}/runs/{run_id}"

        sys.stdout.write(f"🏃 View run {run_name} at: {run_url}\n")
        sys.stdout.write(f"🧪 View experiment at: {experiment_url}\n")

    def set_terminated(self, run_id, status=None, end_time=None):
        """Set a run's status to terminated.

        Args:
            run_id: String ID of the run.
            status: A string value of :py:class:`mlflow.entities.RunStatus`. Defaults to "FINISHED".
            end_time: If not provided, defaults to the current time.
        """
        end_time = end_time if end_time else get_current_time_millis()
        status = status if status else RunStatus.to_string(RunStatus.FINISHED)
        # Tell the store to stop async logging: stop accepting new data and log already enqueued
        # data in the background. This call is making sure every async logging data has been
        # submitted for logging, but not necessarily finished logging.
        self.store.shut_down_async_logging()
        self._log_url(run_id)
        self.store.update_run_info(
            run_id,
            run_status=RunStatus.from_string(status),
            end_time=end_time,
            run_name=None,
        )

    def delete_run(self, run_id):
        """
        Deletes a run with the given ID.
        """
        self.store.delete_run(run_id)

    def restore_run(self, run_id):
        """
        Restores a deleted run with the given ID.
        """
        self.store.restore_run(run_id)

    def search_runs(
        self,
        experiment_ids,
        filter_string="",
        run_view_type=ViewType.ACTIVE_ONLY,
        max_results=SEARCH_MAX_RESULTS_DEFAULT,
        order_by=None,
        page_token=None,
    ):
        """Search experiments that fit the search criteria.

        Args:
            experiment_ids: List of experiment IDs, or a single int or string id.
            filter_string: Filter query string, defaults to searching all runs.
            run_view_type: One of enum values ACTIVE_ONLY, DELETED_ONLY, or ALL runs
                defined in :py:class:`mlflow.entities.ViewType`.
            max_results: Maximum number of runs desired.
            order_by: List of columns to order by (e.g., "metrics.rmse"). The ``order_by`` column
                can contain an optional ``DESC`` or ``ASC`` value. The default is ``ASC``.
                The default ordering is to sort by ``start_time DESC``, then ``run_id``.
            page_token: Token specifying the next page of results. It should be obtained from
                a ``search_runs`` call.

        Returns:
            A :py:class:`PagedList <mlflow.store.entities.PagedList>` of
            :py:class:`Run <mlflow.entities.Run>` objects that satisfy the search expressions.
            If the underlying tracking store supports pagination, the token for the next page may
            be obtained via the ``token`` attribute of the returned object.

        """
        if isinstance(experiment_ids, int) or is_string_type(experiment_ids):
            experiment_ids = [experiment_ids]
        return self.store.search_runs(
            experiment_ids=experiment_ids,
            filter_string=filter_string,
            run_view_type=run_view_type,
            max_results=max_results,
            order_by=order_by,
            page_token=page_token,
        )

    def create_logged_model(
        self,
        experiment_id: str,
        name: Optional[str] = None,
        source_run_id: Optional[str] = None,
        tags: Optional[dict[str, str]] = None,
        params: Optional[dict[str, str]] = None,
        model_type: Optional[str] = None,
    ) -> LoggedModel:
        return self.store.create_logged_model(
            experiment_id=experiment_id,
            name=name,
            source_run_id=source_run_id,
            tags=[LoggedModelTag(str(key), str(value)) for key, value in tags.items()]
            if tags is not None
            else tags,
            params=[LoggedModelParameter(str(key), str(value)) for key, value in params.items()]
            if params is not None
            else params,
            model_type=model_type,
        )

    def finalize_logged_model(self, model_id: str, status: LoggedModelStatus) -> LoggedModel:
        return self.store.finalize_logged_model(model_id, status)

    def get_logged_model(self, model_id: str) -> LoggedModel:
        return self.store.get_logged_model(model_id)

    def delete_logged_model(self, model_id: str) -> None:
        return self.store.delete_logged_model(model_id)

    def set_logged_model_tags(self, model_id: str, tags: dict[str, Any]) -> None:
        self.store.set_logged_model_tags(
            model_id, [LoggedModelTag(str(key), str(value)) for key, value in tags.items()]
        )

    def delete_logged_model_tag(self, model_id: str, key: str) -> None:
        return self.store.delete_logged_model_tag(model_id, key)

    def log_model_artifacts(self, model_id: str, local_dir: str) -> None:
        self._get_artifact_repo(model_id, resource="logged_model").log_artifacts(local_dir)

    def search_logged_models(
        self,
        experiment_ids: list[str],
        filter_string: Optional[str] = None,
        max_results: Optional[int] = None,
        order_by: Optional[list[dict[str, Any]]] = None,
        page_token: Optional[str] = None,
    ):
        if not isinstance(experiment_ids, list) or not all(
            isinstance(eid, str) for eid in experiment_ids
        ):
            raise MlflowException.invalid_parameter_value(
                f"experiment_ids must be a list of strings, got {type(experiment_ids)}",
            )
        return self.store.search_logged_models(
            experiment_ids, filter_string, max_results, order_by, page_token
        )<|MERGE_RESOLUTION|>--- conflicted
+++ resolved
@@ -346,12 +346,9 @@
         order_by: Optional[list[str]] = None,
         page_token: Optional[str] = None,
         run_id: Optional[str] = None,
-<<<<<<< HEAD
+        include_spans: bool = True,
         model_id: Optional[str] = None,
         sql_warehouse_id: Optional[str] = None,
-=======
-        include_spans: bool = True,
->>>>>>> 511f8975
     ) -> PagedList[Trace]:
         is_databricks = is_databricks_uri(self.tracking_uri)
 
@@ -369,12 +366,9 @@
                 )
                 trace_info.assessments = trace_info_with_assessments.assessments
 
-<<<<<<< HEAD
-=======
             if not include_spans:
                 return Trace(trace_info, TraceData(spans=[]))
 
->>>>>>> 511f8975
             try:
                 if is_databricks and is_online_trace:
                     trace_data = self.get_online_trace_details(
