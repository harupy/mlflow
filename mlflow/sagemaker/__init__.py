--- conflicted
+++ resolved
@@ -364,11 +364,7 @@
         prefix=model_name,
         region_name=region_name,
         s3_client=s3_client,
-<<<<<<< HEAD
-        **assume_role_credentials,
-=======
         **assume_role_credentials
->>>>>>> e919f024
     )
 
     if endpoint_exists:
@@ -718,11 +714,7 @@
         prefix=model_name,
         region_name=region_name,
         s3_client=s3_client,
-<<<<<<< HEAD
-        **assume_role_credentials,
-=======
         **assume_role_credentials
->>>>>>> e919f024
     )
 
     deployment_operation = _create_sagemaker_transform_job(
@@ -998,11 +990,7 @@
         prefix=model_name,
         region_name=region_name,
         s3_client=s3_client,
-<<<<<<< HEAD
-        **assume_role_credentials,
-=======
         **assume_role_credentials
->>>>>>> e919f024
     )
 
     model_response = _create_sagemaker_model(
@@ -1439,9 +1427,7 @@
     )
 
     endpoint_response = sage_client.create_endpoint(
-        EndpointName=endpoint_name,
-        EndpointConfigName=config_name,
-        Tags=[],
+        EndpointName=endpoint_name, EndpointConfigName=config_name, Tags=[],
     )
     _logger.info("Created endpoint with arn: %s", endpoint_response["EndpointArn"])
 
@@ -1728,9 +1714,7 @@
 
         if "NextToken" in transform_jobs_page:
             transform_jobs_page = sage_client.list_transform_jobs(
-                MaxResults=100,
-                NextToken=transform_jobs_page["NextToken"],
-                NameContains=job_name,
+                MaxResults=100, NextToken=transform_jobs_page["NextToken"], NameContains=job_name,
             )
         else:
             return None
