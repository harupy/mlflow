--- conflicted
+++ resolved
@@ -10,15 +10,10 @@
 black --check .
 
 if [ $? -ne 0 ]; then
-<<<<<<< HEAD
   echo '
-How to apply black formatting:
-1. Run `pip install $(cat dev/lint-requirements.txt | grep "black==") && black .`
-2. Comment `/autoformat` on the PR'
-=======
-  echo 'Run this command to apply Black formatting:'
-  echo '$ pip install $(cat requirements/lint-requirements.txt | grep "black==") && black .'
->>>>>>> 6e4b64bd
+To apply black foramtting, do one of the following:
+- Run `pip install $(cat requirements/lint-requirements.txt | grep "^black==") && black .`
+- Comment `/autoformat` on the PR'.
 fi
 
 echo -e "\n========== pylint ==========\n"
